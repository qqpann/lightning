# Copyright The PyTorch Lightning team.
#
# Licensed under the Apache License, Version 2.0 (the "License");
# you may not use this file except in compliance with the License.
# You may obtain a copy of the License at
#
#     http://www.apache.org/licenses/LICENSE-2.0
#
# Unless required by applicable law or agreed to in writing, software
# distributed under the License is distributed on an "AS IS" BASIS,
# WITHOUT WARRANTIES OR CONDITIONS OF ANY KIND, either express or implied.
# See the License for the specific language governing permissions and
# limitations under the License.
import glob
import os
import pathlib
import re
import shutil
import tarfile
import tempfile
import urllib.request
from datetime import datetime
from importlib.util import module_from_spec, spec_from_file_location
<<<<<<< HEAD
from itertools import groupby
from pathlib import Path
=======
from itertools import chain, groupby
>>>>>>> ee4233b3
from types import ModuleType
from typing import Any, Iterable, Iterator, List, Optional

import pkg_resources

_PROJECT_ROOT = os.path.dirname(os.path.dirname(__file__))
_PACKAGE_MAPPING = {"pytorch": "pytorch_lightning", "app": "lightning_app"}

# TODO: remove this once lightning-ui package is ready as a dependency
_LIGHTNING_FRONTEND_RELEASE_URL = "https://storage.googleapis.com/grid-packages/lightning-ui/v0.0.0/build.tar.gz"


def _load_py_module(name: str, location: str) -> ModuleType:
    spec = spec_from_file_location(name, location)
    assert spec, f"Failed to load module {name} from {location}"
    py = module_from_spec(spec)
    assert spec.loader, f"ModuleSpec.loader is None for {name} from {location}"
    spec.loader.exec_module(py)
    return py


<<<<<<< HEAD
class _RequirementWithComment(pkg_resources.Requirement):
    def __init__(self, *args: Any, comment: str = "", pip_argument: Optional[str] = None, **kwargs: Any) -> None:
        super().__init__(*args, **kwargs)
        self.comment = comment
        assert pip_argument is None or pip_argument  # sanity check that it's not an empty str
        self.pip_argument = pip_argument
        self.strict = "# strict" in comment.lower()

    def clean_str(self, unfreeze: bool) -> str:
        # remove version restrictions unless they are strict
        return self.project_name if unfreeze and not self.strict else str(self)


def _parse_requirements(strs: Iterable) -> Iterator[_RequirementWithComment]:
    """Adapted from `pkg_resources.parse_requirements` to include comments."""
    lines = pkg_resources.yield_lines(strs)
    pip_argument = None
    for line in lines:
        # Drop comments -- a hash without a space may be in a URL.
        if " #" in line:
            comment_pos = line.find(" #")
            line, comment = line[:comment_pos], line[comment_pos:]
        else:
            comment = ""
        # If there is a line continuation, drop it, and append the next line.
        if line.endswith("\\"):
            line = line[:-2].strip()
            try:
                line += next(lines)
            except StopIteration:
                return
        # If there's a pip argument, save it
        if line.startswith("--"):
            pip_argument = line
            continue
        yield _RequirementWithComment(line, comment=comment, pip_argument=pip_argument)
        pip_argument = None


def load_requirements(path_dir: str, file_name: str = "base.txt", unfreeze: bool = True) -> List[str]:
    """Load requirements from a file.
=======
def load_requirements(
    path_dir: str, file_name: str = "base.txt", comment_char: str = "#", unfreeze: bool = True
) -> List[str]:
    """Loading requirements from a file.
>>>>>>> ee4233b3

    >>> path_req = os.path.join(_PROJECT_ROOT, "requirements", "pytorch")
    >>> load_requirements(path_req)  # doctest: +ELLIPSIS +NORMALIZE_WHITESPACE
    ['numpy...', 'torch...', ...]
    """
    path = Path(path_dir) / file_name
    assert path.exists(), (path_dir, file_name, path)
    text = path.read_text()
    return [req.clean_str(unfreeze) for req in _parse_requirements(text)]


def load_readme_description(path_dir: str, homepage: str, version: str) -> str:
    """Load readme as decribtion.

    >>> load_readme_description(_PROJECT_ROOT, "", "")  # doctest: +ELLIPSIS +NORMALIZE_WHITESPACE
    '<div align="center">...'
    """
    path_readme = os.path.join(path_dir, "README.md")
    text = open(path_readme, encoding="utf-8").read()

    # drop images from readme
    text = text.replace("![PT to PL](docs/source/_static/images/general/pl_quick_start_full_compressed.gif)", "")

    # https://github.com/Lightning-AI/lightning/raw/master/docs/source/_static/images/lightning_module/pt_to_pl.png
    github_source_url = os.path.join(homepage, "raw", version)
    # replace relative repository path to absolute link to the release
    #  do not replace all "docs" as in the readme we reger some other sources with particular path to docs
    text = text.replace("docs/source/_static/", f"{os.path.join(github_source_url, 'docs/source/_static/')}")

    # readthedocs badge
    text = text.replace("badge/?version=stable", f"badge/?version={version}")
    text = text.replace("pytorch-lightning.readthedocs.io/en/stable/", f"pytorch-lightning.readthedocs.io/en/{version}")
    # codecov badge
    text = text.replace("/branch/master/graph/badge.svg", f"/release/{version}/graph/badge.svg")
    # replace github badges for release ones
    text = text.replace("badge.svg?branch=master&event=push", f"badge.svg?tag={version}")
    # Azure...
    text = text.replace("?branchName=master", f"?branchName=refs%2Ftags%2F{version}")
    text = re.sub(r"\?definitionId=\d+&branchName=master", f"?definitionId=2&branchName=refs%2Ftags%2F{version}", text)

    skip_begin = r"<!-- following section will be skipped from PyPI description -->"
    skip_end = r"<!-- end skipping PyPI description -->"
    # todo: wrap content as commented description
    text = re.sub(rf"{skip_begin}.+?{skip_end}", "<!--  -->", text, flags=re.IGNORECASE + re.DOTALL)

    # # https://github.com/Borda/pytorch-lightning/releases/download/1.1.0a6/codecov_badge.png
    # github_release_url = os.path.join(homepage, "releases", "download", version)
    # # download badge and replace url with local file
    # text = _parse_for_badge(text, github_release_url)
    return text


def replace_block_with_imports(lines: List[str], import_path: str, kword: str = "class") -> List[str]:
    """Parse a file and replace implementtaions bodies of function or class.

    >>> py_file = os.path.join(_PROJECT_ROOT, "src", "pytorch_lightning", "loggers", "logger.py")
    >>> import_path = ".".join(["pytorch_lightning", "loggers", "logger"])
    >>> with open(py_file, encoding="utf-8") as fp:
    ...     lines = [ln.rstrip() for ln in fp.readlines()]
    >>> lines = replace_block_with_imports(lines, import_path, "class")
    >>> lines = replace_block_with_imports(lines, import_path, "def")
    """
    body, tracking, skip_offset = [], False, 0
    for ln in lines:
        offset = len(ln) - len(ln.lstrip())
        # in case of mating the class args are multi-line
        if tracking and ln and offset <= skip_offset and not any(ln.lstrip().startswith(c) for c in ")]"):
            tracking = False
        if ln.lstrip().startswith(f"{kword} ") and not tracking:
            name = ln.replace(f"{kword} ", "").strip()
            idxs = [name.index(c) for c in ":(" if c in name]
            name = name[: min(idxs)]
            # skip private, TODO: consider skip even protected
            if not name.startswith("__"):
                body.append(f"{' ' * offset}from {import_path} import {name}  # noqa: F401")
            tracking, skip_offset = True, offset
            continue
        if not tracking:
            body.append(ln)
    return body


def replace_vars_with_imports(lines: List[str], import_path: str) -> List[str]:
    """Parse a file and replace variable filling with import.

    >>> py_file = os.path.join(_PROJECT_ROOT, "src", "pytorch_lightning", "utilities", "imports.py")
    >>> import_path = ".".join(["pytorch_lightning", "utilities", "imports"])
    >>> with open(py_file, encoding="utf-8") as fp:
    ...     lines = [ln.rstrip() for ln in fp.readlines()]
    >>> lines = replace_vars_with_imports(lines, import_path)
    """
    copied = []
    body, tracking, skip_offset = [], False, 0
    for ln in lines:
        offset = len(ln) - len(ln.lstrip())
        # in case of mating the class args are multi-line
        if tracking and ln and offset <= skip_offset and not any(ln.lstrip().startswith(c) for c in ")]}"):
            tracking = False
        var = re.match(r"^([\w_\d]+)[: [\w\., \[\]]*]? = ", ln.lstrip())
        if var:
            name = var.groups()[0]
            # skip private or apply white-list for allowed vars
            if name not in copied and (not name.startswith("__") or name in ("__all__",)):
                body.append(f"{' ' * offset}from {import_path} import {name}  # noqa: F401")
                copied.append(name)
            tracking, skip_offset = True, offset
            continue
        if not tracking:
            body.append(ln)
    return body


def prune_imports_callables(lines: List[str]) -> List[str]:
    """Prune imports and calling functions from a file, even multi-line.

    >>> py_file = os.path.join(_PROJECT_ROOT, "src", "pytorch_lightning", "utilities", "cli.py")
    >>> import_path = ".".join(["pytorch_lightning", "utilities", "cli"])
    >>> with open(py_file, encoding="utf-8") as fp:
    ...     lines = [ln.rstrip() for ln in fp.readlines()]
    >>> lines = prune_imports_callables(lines)
    """
    body, tracking, skip_offset = [], False, 0
    for ln in lines:
        if ln.lstrip().startswith("import "):
            continue
        offset = len(ln) - len(ln.lstrip())
        # in case of mating the class args are multi-line
        if tracking and ln and offset <= skip_offset and not any(ln.lstrip().startswith(c) for c in ")]}"):
            tracking = False
        # catching callable
        call = re.match(r"^[\w_\d\.]+\(", ln.lstrip())
        if (ln.lstrip().startswith("from ") and " import " in ln) or call:
            tracking, skip_offset = True, offset
            continue
        if not tracking:
            body.append(ln)
    return body


def prune_func_calls(lines: List[str]) -> List[str]:
    """Prune calling functions from a file, even multi-line.

    >>> py_file = os.path.join(_PROJECT_ROOT, "src", "pytorch_lightning", "loggers", "__init__.py")
    >>> import_path = ".".join(["pytorch_lightning", "loggers"])
    >>> with open(py_file, encoding="utf-8") as fp:
    ...     lines = [ln.rstrip() for ln in fp.readlines()]
    >>> lines = prune_func_calls(lines)
    """
    body, tracking, score = [], False, 0
    for ln in lines:
        # catching callable
        calling = re.match(r"^@?[\w_\d\.]+ *\(", ln.lstrip())
        if calling and " import " not in ln:
            tracking = True
            score = 0
        if tracking:
            score += ln.count("(") - ln.count(")")
            if score == 0:
                tracking = False
        else:
            body.append(ln)
    return body


def prune_empty_statements(lines: List[str]) -> List[str]:
    """Prune emprty if/else and try/except.

    >>> py_file = os.path.join(_PROJECT_ROOT, "src", "pytorch_lightning", "utilities", "cli.py")
    >>> import_path = ".".join(["pytorch_lightning", "utilities", "cli"])
    >>> with open(py_file, encoding="utf-8") as fp:
    ...     lines = [ln.rstrip() for ln in fp.readlines()]
    >>> lines = prune_imports_callables(lines)
    >>> lines = prune_empty_statements(lines)
    """
    kwords_pairs = ("with", "if ", "elif ", "else", "try", "except")
    body, tracking, skip_offset, last_count = [], False, 0, 0
    # todo: consider some more complex logic as for example only some leaves of if/else tree are empty
    for i, ln in enumerate(lines):
        offset = len(ln) - len(ln.lstrip())
        # skipp all decorators
        if ln.lstrip().startswith("@"):
            # consider also multi-line decorators
            if "(" in ln and ")" not in ln:
                tracking, skip_offset = True, offset
            continue
        # in case of mating the class args are multi-line
        if tracking and ln and offset <= skip_offset and not any(ln.lstrip().startswith(c) for c in ")]}"):
            tracking = False
        starts = [k for k in kwords_pairs if ln.lstrip().startswith(k)]
        if starts:
            start, count = starts[0], -1
            # look forward if this statement has a body
            for ln_ in lines[i:]:
                offset_ = len(ln_) - len(ln_.lstrip())
                if count == -1 and ln_.rstrip().endswith(":"):
                    count = 0
                elif ln_ and offset_ <= offset:
                    break
                # skipp all til end of statement
                elif ln_.lstrip():
                    # count non-zero body lines
                    count += 1
            # cache the last key body as the supplement canot be without
            if start in ("if", "elif", "try"):
                last_count = count
            if count <= 0 or (start in ("else", "except") and last_count <= 0):
                tracking, skip_offset = True, offset
        if not tracking:
            body.append(ln)
    return body


def prune_comments_docstrings(lines: List[str]) -> List[str]:
    """Prune all doctsrings with triple " notation.

    >>> py_file = os.path.join(_PROJECT_ROOT, "src", "pytorch_lightning", "loggers", "csv_logs.py")
    >>> import_path = ".".join(["pytorch_lightning", "loggers", "csv_logs"])
    >>> with open(py_file, encoding="utf-8") as fp:
    ...     lines = [ln.rstrip() for ln in fp.readlines()]
    >>> lines = prune_comments_docstrings(lines)
    """
    body, tracking = [], False
    for ln in lines:
        if "#" in ln and "noqa:" not in ln:
            ln = ln[: ln.index("#")]
        if not tracking and any(ln.lstrip().startswith(s) for s in ['"""', 'r"""']):
            # oneliners skip directly
            if len(ln.strip()) >= 6 and ln.rstrip().endswith('"""'):
                continue
            tracking = True
        elif ln.rstrip().endswith('"""'):
            tracking = False
            continue
        if not tracking:
            body.append(ln.rstrip())
    return body


def wrap_try_except(body: List[str], pkg: str, ver: str) -> List[str]:
    """Wrap the file with try/except for better traceability of import misalignment."""
    not_empty = sum(1 for ln in body if ln)
    if not_empty == 0:
        return body
    body = ["try:"] + [f"    {ln}" if ln else "" for ln in body]
    body += [
        "",
        "except ImportError as err:",
        "",
        "    from os import linesep",
        f"    from {pkg} import __version__",
        f"    msg = f'Your `lightning` package was built for `{pkg}=={ver}`," + " but you are running {__version__}'",
        "    raise type(err)(str(err) + linesep + msg)",
    ]
    return body


def parse_version_from_file(pkg_root: str) -> str:
    """Loading the package version from file."""
    file_ver = os.path.join(pkg_root, "__version__.py")
    file_about = os.path.join(pkg_root, "__about__.py")
    if os.path.isfile(file_ver):
        ver = _load_py_module("version", file_ver).version
    elif os.path.isfile(file_about):
        ver = _load_py_module("about", file_about).__version__
    else:  # this covers case you have build only meta-package so not additional source files are present
        ver = ""
    return ver


def prune_duplicate_lines(body):
    body_ = []
    # drop duplicated lines
    for ln in body:
        if ln.lstrip() not in body_ or ln.lstrip() in (")", ""):
            body_.append(ln)
    return body_


def create_meta_package(src_folder: str, pkg_name: str = "pytorch_lightning", lit_name: str = "pytorch"):
    """Parse the real python package and for each module create a mirroe version with repalcing all function and
    class implementations by cross-imports to the true package.

    As validation run in termnal: `flake8 src/lightning/ --ignore E402,F401,E501`

    >>> create_meta_package(os.path.join(_PROJECT_ROOT, "src"))
    """
    package_dir = os.path.join(src_folder, pkg_name)
    pkg_ver = parse_version_from_file(package_dir)
    # shutil.rmtree(os.path.join(src_folder, "lightning", lit_name))
    py_files = glob.glob(os.path.join(src_folder, pkg_name, "**", "*.py"), recursive=True)
    for py_file in py_files:
        local_path = py_file.replace(package_dir + os.path.sep, "")
        fname = os.path.basename(py_file)
        if "-" in local_path:
            continue
        with open(py_file, encoding="utf-8") as fp:
            lines = [ln.rstrip() for ln in fp.readlines()]
        import_path = pkg_name + "." + local_path.replace(".py", "").replace(os.path.sep, ".")
        import_path = import_path.replace(".__init__", "")

        if fname in ("__about__.py", "__version__.py"):
            body = lines
        else:
            if fname.startswith("_") and fname not in ("__init__.py", "__main__.py", "__setup__.py"):
                raise ValueError(f"Unsupported file: {fname}")
            # ToDO: perform some smarter parsing - preserve Constants, lambdas, etc
            body = prune_comments_docstrings([ln.rstrip() for ln in lines])
            if fname not in ("__init__.py", "__main__.py"):
                body = prune_imports_callables(body)
            for key_word in ("class", "def", "async def"):
                body = replace_block_with_imports(body, import_path, key_word)
            # TODO: fix reimporting which is artefact after replacing var assignment with import;
            #  after fixing , update CI by remove F811 from CI/check pkg
            body = replace_vars_with_imports(body, import_path)
            if fname not in ("__main__.py",):
                body = prune_func_calls(body)
            body_len = -1
            # in case of several in-depth statements
            while body_len != len(body):
                body_len = len(body)
                body = prune_duplicate_lines(body)
                body = prune_empty_statements(body)
            # add try/catch wrapper for whole body,
            #  so when import fails it tells you what is the package version this meta package was generated for...
            body = wrap_try_except(body, pkg_name, pkg_ver)

        # todo: apply pre-commit formatting
        # clean to many empty lines
        body = [ln for ln, _group in groupby(body)]
        # drop duplicated lines
        body = prune_duplicate_lines(body)
        # compose the target file name
        new_file = os.path.join(src_folder, "lightning", lit_name, local_path)
        os.makedirs(os.path.dirname(new_file), exist_ok=True)
        with open(new_file, "w", encoding="utf-8") as fp:
            fp.writelines([ln + os.linesep for ln in body])


def set_version_today(fpath: str) -> None:
    """Replace the template date with today."""
    with open(fpath) as fp:
        lines = fp.readlines()

    def _replace_today(ln):
        today = datetime.now()
        return ln.replace("YYYY.-M.-D", f"{today.year}.{today.month}.{today.day}")

    lines = list(map(_replace_today, lines))
    with open(fpath, "w") as fp:
        fp.writelines(lines)


def _download_frontend(root: str = _PROJECT_ROOT):
    """Downloads an archive file for a specific release of the Lightning frontend and extracts it to the correct
    directory."""

    try:
        frontend_dir = pathlib.Path(root, "src", "lightning_app", "ui")
        download_dir = tempfile.mkdtemp()

        shutil.rmtree(frontend_dir, ignore_errors=True)
        response = urllib.request.urlopen(_LIGHTNING_FRONTEND_RELEASE_URL)

        file = tarfile.open(fileobj=response, mode="r|gz")
        file.extractall(path=download_dir)

        shutil.move(os.path.join(download_dir, "build"), frontend_dir)
        print("The Lightning UI has successfully been downloaded!")

    # If installing from source without internet connection, we don't want to break the installation
    except Exception:
        print("The Lightning UI downloading has failed!")


def _adjust_require_versions(source_dir: str = "src", req_dir: str = "requirements") -> None:
    """Parse the base requirements and append  as version adjustments if needed `pkg>=X1.Y1.Z1,==X2.Y2.*`."""
    reqs = load_requirements(req_dir, file_name="base.txt")
    for i, req in enumerate(reqs):
        pkg_name = req[: min(req.index(c) for c in ">=" if c in req)]
        ver_ = parse_version_from_file(os.path.join(source_dir, pkg_name))
        if not ver_:
            continue
        ver2 = ".".join(ver_.split(".")[:2] + ["*"])
        reqs[i] = f"{req}, =={ver2}"

    with open(os.path.join(req_dir, "base.txt"), "w") as fp:
        fp.writelines([ln + os.linesep for ln in reqs])


def _load_aggregate_requirements(req_dir: str = "requirements", freeze_requirements: bool = False) -> None:
    """Load all base requirements from all particular packages and prune duplicates."""
    requires = [
        load_requirements(d, file_name="base.txt", unfreeze=not freeze_requirements)
        for d in glob.glob(os.path.join(req_dir, "*"))
        if os.path.isdir(d)
    ]
    if not requires:
        return None
    # TODO: add some smarter version aggregation per each package
    requires = list(chain(*requires))
    with open(os.path.join(req_dir, "base.txt"), "w") as fp:
        fp.writelines([ln + os.linesep for ln in requires])<|MERGE_RESOLUTION|>--- conflicted
+++ resolved
@@ -21,12 +21,8 @@
 import urllib.request
 from datetime import datetime
 from importlib.util import module_from_spec, spec_from_file_location
-<<<<<<< HEAD
-from itertools import groupby
+from itertools import chain, groupby
 from pathlib import Path
-=======
-from itertools import chain, groupby
->>>>>>> ee4233b3
 from types import ModuleType
 from typing import Any, Iterable, Iterator, List, Optional
 
@@ -48,7 +44,6 @@
     return py
 
 
-<<<<<<< HEAD
 class _RequirementWithComment(pkg_resources.Requirement):
     def __init__(self, *args: Any, comment: str = "", pip_argument: Optional[str] = None, **kwargs: Any) -> None:
         super().__init__(*args, **kwargs)
@@ -90,12 +85,6 @@
 
 def load_requirements(path_dir: str, file_name: str = "base.txt", unfreeze: bool = True) -> List[str]:
     """Load requirements from a file.
-=======
-def load_requirements(
-    path_dir: str, file_name: str = "base.txt", comment_char: str = "#", unfreeze: bool = True
-) -> List[str]:
-    """Loading requirements from a file.
->>>>>>> ee4233b3
 
     >>> path_req = os.path.join(_PROJECT_ROOT, "requirements", "pytorch")
     >>> load_requirements(path_req)  # doctest: +ELLIPSIS +NORMALIZE_WHITESPACE
