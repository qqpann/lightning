# Changelog

All notable changes to this project will be documented in this file.

The format is based on [Keep a Changelog](http://keepachangelog.com/en/1.0.0/).


## [unreleased] - 202Y-MM-DD

### Added

- Added support for DDP with `LRFinder` ([#15304](https://github.com/Lightning-AI/lightning/pull/15304))


- Added utilities to migrate checkpoints from one Lightning version to another ([#15237](https://github.com/Lightning-AI/lightning/pull/15237))


- Added support to upgrade all checkpoints in a folder using the `pl.utilities.upgrade_checkpoint` script ([#15333](https://github.com/Lightning-AI/lightning/pull/15333))


- Added support for native logging of `MetricCollection` with enabled compute groups ([#15580](https://github.com/Lightning-AI/lightning/pull/15580))


- Add an axes argument `ax` to the `.lr_find().plot()` to enable writing to a user-defined axes in a matplotlib figure ([#15652](https://github.com/Lightning-AI/lightning/pull/15652))


- Added `log_model` parameter to `MLFlowLogger` ([#9187](https://github.com/PyTorchLightning/pytorch-lightning/pull/9187))


- Added a check to validate that wrapped FSDP models are used while initializing optimizers ([#15301](https://github.com/Lightning-AI/lightning/pull/15301))


<<<<<<< HEAD
-

=======
- Added a warning when `self.log(..., logger=True)` is called without a configured logger ([#15814](https://github.com/Lightning-AI/lightning/pull/15814))
>>>>>>> 70126df4

### Changed

- Drop PyTorch 1.9 support ([#15347](https://github.com/Lightning-AI/lightning/pull/15347))


- Switch from `tensorboard` to `tensorboardx` in `TensorBoardLogger` ([#15728](https://github.com/Lightning-AI/lightning/pull/15728))


- From now on, Lightning Trainer and `LightningModule.load_from_checkpoint` automatically upgrade the loaded checkpoint if it was produced in an old version of Lightning ([#15237](https://github.com/Lightning-AI/lightning/pull/15237))


- `Trainer.{validate,test,predict}(ckpt_path=...)` no longer restores the `Trainer.global_step` and `trainer.current_epoch` value from the checkpoints - From now on, only `Trainer.fit` will restore this value ([#15532](https://github.com/Lightning-AI/lightning/pull/15532))


- The `ModelCheckpoint.save_on_train_epoch_end` attribute is now computed dynamically every epoch, accounting for changes to the validation dataloaders ([#15300](https://github.com/Lightning-AI/lightning/pull/15300))


- The Trainer now raises an error if it is given multiple stateful callbacks of the same time with colliding state keys ([#15634](https://github.com/Lightning-AI/lightning/pull/15634))


### Deprecated

-


### Removed

- Removed deprecated `pytorch_lightning.utilities.memory.get_gpu_memory_map` in favor of `pytorch_lightning.accelerators.cuda.get_nvidia_gpu_stats` ([#15617](https://github.com/Lightning-AI/lightning/pull/15617))

- Temporarily removed support for Hydra multi-run ([#15737](https://github.com/Lightning-AI/lightning/pull/15737))


- Removed deprecated `pytorch_lightning.profiler.base.AbstractProfiler` in favor of `pytorch_lightning.profilers.profiler.Profiler` ([#15637](https://github.com/Lightning-AI/lightning/pull/15637))


- Removed deprecated `pytorch_lightning.profiler.base.BaseProfiler` in favor of `pytorch_lightning.profilers.profiler.Profiler` ([#15637](https://github.com/Lightning-AI/lightning/pull/15637))


-

### Fixed

- Enhanced `reduce_boolean_decision` to accommodate `any`-analogous semantics expected by the `EarlyStopping` callback ([#15253](https://github.com/Lightning-AI/lightning/pull/15253))





## [1.8.2] - 2022-11-17

### Fixed

- Make sure save_dir can be empty str ([#15638](https://github.com/PyTorchLightning/pytorch-lightning/issues/15638))
- Fixed the automatic fallback from `Trainer(strategy="ddp_spawn", ...)` to `Trainer(strategy="ddp", ...)` when on an LSF cluster ([#15103](https://github.com/PyTorchLightning/pytorch-lightning/issues/15103))


## [1.8.1] - 2022-11-10

### Added

- Added back the accidentally removed `pytorch_lightning.utilities.distributed.rank_zero_only` function ([#15536](https://github.com/Lightning-AI/lightning/pull/15536))

### Deprecated

- Deprecated `pytorch_lightning.utilities.distributed.rank_zero_only` in favor of `pytorch_lightning.utilities.rank_zero_only` ([#15536](https://github.com/Lightning-AI/lightning/pull/15536))

### Fixed

- Fixed `TensorBoardLogger` not validating the input array type when logging the model graph ([#15323](https://github.com/Lightning-AI/lightning/pull/15323))
- Fixed an attribute error in `ColossalAIStrategy` at import time when `torch.distributed` is not available ([#15535](https://github.com/Lightning-AI/lightning/pull/15535))
- Fixed an issue when calling `fs.listdir` with file URI instead of path in `CheckpointConnector` ([#15413](https://github.com/Lightning-AI/lightning/pull/15413))
- Fixed an issue with the `BaseFinetuning` callback not setting the `track_running_stats` attribute for batch normaliztion layers ([#15063](https://github.com/Lightning-AI/lightning/pull/15063))
- Fixed an issue with `WandbLogger(log_model=True|'all)` raising an error and not being able to serialize tensors in the metadata ([#15544](https://github.com/Lightning-AI/lightning/pull/15544))
- Fixed the gradient unscaling logic when using `Trainer(precision=16)` and fused optimizers such as `Adam(..., fused=True)` ([#15544](https://github.com/Lightning-AI/lightning/pull/15544))
- Fixed model state transfer in multiprocessing launcher when running multi-node ([#15567](https://github.com/Lightning-AI/lightning/pull/15567))
- Fixed manual optimization raising `AttributeError` with Bagua Strategy ([#12534](https://github.com/PyTorchLightning/pytorch-lightning/issues/12534))
- Fixed the import of `pytorch_lightning` causing a warning 'Redirects are currently not supported in Windows or MacOs' ([#15610](https://github.com/PyTorchLightning/pytorch-lightning/issues/15610))


## [1.8.0] - 2022-11-01

### Added

- Added support for requeueing slurm array jobs ([#15040](https://github.com/Lightning-AI/lightning/pull/15040))
- Added native AMP support for `ddp_fork` (and associated alias strategies) with CUDA GPUs ([#14983](https://github.com/Lightning-AI/lightning/pull/14983))
- Added `BatchSizeFinder` callback ([#11089](https://github.com/Lightning-AI/lightning/pull/11089))
- Added `LearningRateFinder` callback ([#13802](https://github.com/Lightning-AI/lightning/pull/13802))
- Tuner now supports a new `method` argument which will determine when to run the `BatchSizeFinder`: one of `fit`, `validate`, `test` or `predict` ([#11089](https://github.com/Lightning-AI/lightning/pull/11089))
- Added prefix to log message in `seed_everything` with rank info ([#14031](https://github.com/Lightning-AI/lightning/pull/14031))
- Added support for auto wrapping for `DDPFullyShardedNativeStrategy` ([#14252](https://github.com/Lightning-AI/lightning/pull/14252))
- Added support for passing extra init-parameters to the `LightningDataModule.from_datasets` ([#14185](https://github.com/Lightning-AI/lightning/pull/14185))
- Added support for saving sharded optimizer state dict outside of `DDPShardedStrategy` ([#14208](https://github.com/Lightning-AI/lightning/pull/14208))
- Added support for auto wrapping for `DDPFullyShardedStrategy` ([#14383](https://github.com/Lightning-AI/lightning/pull/14383))
- Integrate the `lightning_utilities` package (
  [#14475](https://github.com/Lightning-AI/lightning/pull/14475),
  [#14537](https://github.com/Lightning-AI/lightning/pull/14537),
  [#14556](https://github.com/Lightning-AI/lightning/pull/14556),
  [#14558](https://github.com/Lightning-AI/lightning/pull/14558),
  [#14575](https://github.com/Lightning-AI/lightning/pull/14575),
  [#14620](https://github.com/Lightning-AI/lightning/pull/14620))
- Added `args` parameter to `LightningCLI` to ease running from within Python ([#14596](https://github.com/Lightning-AI/lightning/pull/14596))
- Added `WandbLogger.download_artifact` and `WandbLogger.use_artifact` for managing artifacts with Weights and Biases ([#14551](https://github.com/Lightning-AI/lightning/pull/14551))
- Added an option to configure the signal SLURM sends when a job is preempted or requeued ([#14626](https://github.com/Lightning-AI/lightning/pull/14626))
- Added a warning when the model passed to `LightningLite.setup()` does not have all parameters on the same device ([#14822](https://github.com/Lightning-AI/lightning/pull/14822))
- The `CometLogger` now flags the Comet Experiments as being created from Lightning for analytics purposes ([#14906](https://github.com/Lightning-AI/lightning/pull/14906))
- Introduce `ckpt_path="hpc"` keyword for checkpoint loading ([#14911](https://github.,com/Lightning-AI/lightning/pull/14911))
- Added a more descriptive error message when attempting to fork processes with pre-initialized CUDA context ([#14709](https://github.com/Lightning-AI/lightning/pull/14709))
- Added support for custom parameters in subclasses of `SaveConfigCallback` ([#14998](https://github.com/Lightning-AI/lightning/pull/14998))
- Added `inference_mode` flag to Trainer to let users enable/disable inference mode during evaluation ([#15034](https://github.com/Lightning-AI/lightning/pull/15034))
- Added `LightningLite.no_backward_sync` for control over efficient gradient accumulation with distributed strategies ([#14966](https://github.com/Lightning-AI/lightning/pull/14966))
- Added a sanity check that scripts are executed with the `srun` command in SLURM and that environment variables are not conflicting ([#15011](https://github.com/Lightning-AI/lightning/pull/15011))
- Added an error message when attempting to launch processes with `python -i` and an interactive-incompatible strategy ([#15293](https://github.com/Lightning-AI/lightning/pull/15293))

### Changed

- The `Trainer.{fit,validate,test,predict,tune}` methods now raise a useful error message if the input is not a `LightningModule` ([#13892](https://github.com/Lightning-AI/lightning/pull/13892))
- Raised a `MisconfigurationException` if batch transfer hooks are overriden with `IPUAccelerator` ([#13961](https://github.com/Lightning-AI/lightning/pull/13961))
- Replaced the unwrapping logic in strategies with direct access to unwrapped `LightningModule` ([#13738](https://github.com/Lightning-AI/lightning/pull/13738))
- Enabled `on_before_batch_transfer` for `DPStrategy` and `IPUAccelerator` ([#14023](https://github.com/Lightning-AI/lightning/pull/14023))
- When resuming training with Apex enabled, the `Trainer` will now raise an error ([#14341](https://github.com/Lightning-AI/lightning/pull/14341))
- Included `torch.cuda` rng state to the aggregate `_collect_rng_states()` and `_set_rng_states()` ([#14384](https://github.com/Lightning-AI/lightning/pull/14384))
- Changed `trainer.should_stop` to not stop in between an epoch and run until `min_steps/min_epochs` only ([#13890](https://github.com/Lightning-AI/lightning/pull/13890))
- The `pyDeprecate` dependency is no longer installed ([#14472](https://github.com/Lightning-AI/lightning/pull/14472))
- When using multiple loggers, by default checkpoints and profiler output now get saved to the log dir of the first logger in the list ([#14325](https://github.com/Lightning-AI/lightning/pull/14325))
- In Lightning Lite, state-dict access to the module wrapper now gets passed through to the original module reference ([#14629](https://github.com/Lightning-AI/lightning/pull/14629))
- Removed fall-back to `LightningEnvironment` when number of SLURM tasks does not correspond to number of processes in Trainer ([#14300](https://github.com/Lightning-AI/lightning/pull/14300))
- Aligned DDP and DDPSpawn strategies in setting up the environment ([#11073](https://github.com/Lightning-AI/lightning/pull/11073))
- Integrated the Lite Precision plugins into the PL Precision plugins - the base class in PL now extends the `lightning_lite.precision.Precision` base class ([#14798](https://github.com/Lightning-AI/lightning/pull/14798))
  * The `PrecisionPlugin.backward` signature changed: The `closure_loss` argument was renamed to `tensor`
  * The `PrecisionPlugin.{pre_,post_}backward` signature changed: The `closure_loss` argument was renamed to `tensor` and moved as the first argument
  * The `PrecisionPlugin.optimizer_step` signature changed: The `model`, `optimizer_idx` and `closure` arguments need to be passed as keyword arguments now
- Trainer queries the CUDA devices through NVML if available to avoid initializing CUDA before forking, which eliminates the need for the `PL_DISABLE_FORK` environment variable introduced in v1.7.4 ([#14631](https://github.com/Lightning-AI/lightning/pull/14631))
- The `MLFlowLogger.finalize()` now sets the status to `FAILED` when an exception occurred in `Trainer`, and sets the status to `FINISHED` on successful completion ([#12292](https://github.com/Lightning-AI/lightning/pull/12292))
- It is no longer needed to call `model.double()` when using `precision=64` in Lightning Lite ([#14827](https://github.com/Lightning-AI/lightning/pull/14827))
- HPC checkpoints are now loaded automatically only in slurm environment when no specific value for `ckpt_path` has been set ([#14911](https://github.com/Lightning-AI/lightning/pull/14911))
- The `Callback.on_load_checkpoint` now gets the full checkpoint dictionary and the `callback_state` argument was renamed `checkpoint` ([#14835](https://github.com/Lightning-AI/lightning/pull/14835))
- Moved the warning about saving nn.Module in `save_hyperparameters()` to before the deepcopy ([#15132](https://github.com/Lightning-AI/lightning/pull/15132))
- To avoid issues with forking processes, from PyTorch 1.13 and higher, Lightning will directly use the PyTorch NVML-based check for `torch.cuda.device_count` and from PyTorch 1.14 and higher, Lightning will configure PyTorch to use a NVML-based check for `torch.cuda.is_available`. ([#15110](https://github.com/Lightning-AI/lightning/pull/15110), [#15133](https://github.com/Lightning-AI/lightning/pull/15133))
- The `NeptuneLogger` now uses `neptune.init_run` instead of the deprecated `neptune.init` to initialize a run ([#15393](https://github.com/Lightning-AI/lightning/pull/15393))

### Deprecated

- Deprecated `LightningDeepSpeedModule` ([#14000](https://github.com/Lightning-AI/lightning/pull/14000))
- Deprecated `amp_level` from `Trainer` in favour of passing it explictly via precision plugin ([#13898](https://github.com/Lightning-AI/lightning/pull/13898))
- Deprecated the calls to `pytorch_lightning.utiltiies.meta` functions in favor of built-in https://github.com/pytorch/torchdistx support ([#13868](https://github.com/Lightning-AI/lightning/pull/13868))
- Deprecated the `unwrap_lightning_module` and `unwrap_lightning_module_sharded` utility functions in favor of accessing the unwrapped `LightningModule` on the strategy directly ([#13738](https://github.com/Lightning-AI/lightning/pull/13738))
- Deprecated the `pl_module` argument in `LightningParallelModule`, `LightningDistributedModule`, `LightningShardedDataParallel`, `LightningBaguaModule` and `LightningDeepSpeedModule` wrapper classes ([#13738](https://github.com/Lightning-AI/lightning/pull/13738))
- Deprecated the `on_colab_kaggle` function ([#14247](https://github.com/Lightning-AI/lightning/pull/14247))
- Deprecated the internal `pl.core.mixins.DeviceDtypeModuleMixin` class ([#14511](https://github.com/Lightning-AI/lightning/pull/14511), [#14548](https://github.com/Lightning-AI/lightning/pull/14548))
- Deprecated all functions in `pytorch_lightning.utilities.xla_device` ([#14514](https://github.com/Lightning-AI/lightning/pull/14514), [#14550](https://github.com/Lightning-AI/lightning/pull/14550))
  * Deprecated the internal `inner_f` function
  * Deprecated the internal `pl_multi_process` function
  * Deprecated the internal `XLADeviceUtils.xla_available` staticmethod
  * Deprecated the `XLADeviceUtils.tpu_device_exists` staticmethod in favor of `pytorch_lightning.accelerators.TPUAccelerator.is_available()`
- Deprecated `pytorch_lightning.utilities.distributed.tpu_distributed` in favor of `lightning_lite.accelerators.tpu.tpu_distributed` ([#14550](https://github.com/Lightning-AI/lightning/pull/14550))
- Deprecated all functions in `pytorch_lightning.utilities.cloud_io` in favor of `lightning_lite.utilities.cloud_io` ([#14515](https://github.com/Lightning-AI/lightning/pull/14515))
- Deprecated the functions in `pytorch_lightning.utilities.apply_func` in favor of `lightning_utilities.core.apply_func` ([#14516](https://github.com/Lightning-AI/lightning/pull/14516), [#14537](https://github.com/Lightning-AI/lightning/pull/14537))
- Deprecated all functions in `pytorch_lightning.utilities.device_parser` ([#14492](https://github.com/Lightning-AI/lightning/pull/14492), [#14753](https://github.com/Lightning-AI/lightning/pull/14753))
  * Deprecated the `pytorch_lightning.utilities.device_parser.determine_root_gpu_device` in favor of `lightning_lite.utilities.device_parser.determine_root_gpu_device`
  * Deprecated the `pytorch_lightning.utilities.device_parser.parse_gpu_ids` in favor of `lightning_lite.utilities.device_parser.parse_gpu_ids`
  * Deprecated the `pytorch_lightning.utilities.device_parser.is_cuda_available` in favor of `lightning_lite.accelerators.cuda.is_cuda_available`
  * Deprecated the `pytorch_lightning.utilities.device_parser.num_cuda_devices` in favor of `lightning_lite.accelerators.cuda.num_cuda_devices`
  * Deprecated the `pytorch_lightning.utilities.device_parser.parse_cpu_cores` in favor of `lightning_lite.accelerators.cpu.parse_cpu_cores`
  * Deprecated the `pytorch_lightning.utilities.device_parser.parse_tpu_cores` in favor of `lightning_lite.accelerators.tpu.parse_tpu_cores`
  * Deprecated the `pytorch_lightning.utilities.device_parser.parse_hpus` in favor of `pytorch_lightning.accelerators.hpu.parse_hpus`
- Deprecated duplicate `SaveConfigCallback` parameters in `LightningCLI.__init__`: `save_config_kwargs`, `save_config_overwrite` and `save_config_multifile`. New `save_config_kwargs` parameter should be used instead ([#14998](https://github.com/Lightning-AI/lightning/pull/14998))
- Deprecated `TrainerFn.TUNING`, `RunningStage.TUNING` and `trainer.tuning` property ([#15100](https://github.com/Lightning-AI/lightning/pull/15100))
- Deprecated custom `pl.utilities.distributed.AllGatherGrad` implementation in favor of PyTorch's ([#15364](https://github.com/Lightnign-AI/lightning/pull/15364))

### Removed

- Removed the deprecated `Trainer.training_type_plugin` property in favor of `Trainer.strategy` ([#14011](https://github.com/Lightning-AI/lightning/pull/14011))
- Removed all deprecated training type plugins ([#14011](https://github.com/Lightning-AI/lightning/pull/14011))
- Removed the deprecated `DDP2Strategy` ([#14026](https://github.com/Lightning-AI/lightning/pull/14026))
- Removed the deprecated `DistributedType` and `DeviceType` enum classes ([#14045](https://github.com/Lightning-AI/lightning/pull/14045))
- Removed deprecated support for passing the `rank_zero_warn` warning category positionally ([#14470](https://github.com/Lightning-AI/lightning/pull/14470))
- Removed the legacy and unused `Trainer.get_deprecated_arg_names()` ([#14415](https://github.com/Lightning-AI/lightning/pull/14415))
- Removed the deprecated `on_train_batch_end(outputs)` format when multiple optimizers are used and TBPTT is enabled ([#14373](https://github.com/Lightning-AI/lightning/pull/14373))
- Removed the deprecated `training_epoch_end(outputs)` format when multiple optimizers are used and TBPTT is enabled ([#14373](https://github.com/Lightning-AI/lightning/pull/14373))
- Removed the experimental `pytorch_lightning.utiltiies.meta` functions in favor of built-in https://github.com/pytorch/torchdistx support ([#13868](https://github.com/Lightning-AI/lightning/pull/13868))
- Removed the deprecated `LoggerCollection`; `Trainer.logger` and `LightningModule.logger` now returns the first logger when more than one gets passed to the Trainer ([#14283](https://github.com/Lightning-AI/lightning/pull/14283))
- Removed the deprecated the `trainer.lr_schedulers` ([#14408](https://github.com/Lightning-AI/lightning/pull/14408))
- Removed the deprecated `LightningModule.{on_hpc_load,on_hpc_save}` hooks in favor of the general purpose hooks `LightningModule.{on_load_checkpoint,on_save_checkpoint}` ([#14315](https://github.com/Lightning-AI/lightning/pull/14315))
- Removed deprecated support for old torchtext versions ([#14375](https://github.com/Lightning-AI/lightning/pull/14375))
- Removed deprecated support for the old `neptune-client` API in the `NeptuneLogger` ([#14727](https://github.com/Lightning-AI/lightning/pull/14727))
- Removed the deprecated `weights_save_path` Trainer argumnent and `Trainer.weights_save_path` property ([#14424](https://github.com/Lightning-AI/lightning/pull/14424))
- Removed the deprecated ([#14471](https://github.com/Lightning-AI/lightning/pull/14471))
  * `pytorch_lightning.utilities.distributed.rank_zero_only` in favor of `pytorch_lightning.utilities.rank_zero.rank_zero_only`
  * `pytorch_lightning.utilities.distributed.rank_zero_debug` in favor of `pytorch_lightning.utilities.rank_zero.rank_zero_debug`
  * `pytorch_lightning.utilities.distributed.rank_zero_info` in favor of `pytorch_lightning.utilities.rank_zero.rank_zero_info`
  * `pytorch_lightning.utilities.warnings.rank_zero_warn` in favor of `pytorch_lightning.utilities.rank_zero.rank_zero_warn`
  * `pytorch_lightning.utilities.warnings.rank_zero_deprecation` in favor of `pytorch_lightning.utilities.rank_zero.rank_zero_deprecation`
  * `pytorch_lightning.utilities.warnings.LightningDeprecationWarning` in favor of `pytorch_lightning.utilities.rank_zero.LightningDeprecationWarning`
- Removed deprecated `Trainer.num_processes` attribute in favour of `Trainer.num_devices` ([#14423](https://github.com/Lightning-AI/lightning/pull/14423))
- Removed the deprecated `Trainer.data_parallel_device_ids` hook in favour of `Trainer.device_ids` ([#14422](https://github.com/Lightning-AI/lightning/pull/14422))
- Removed the deprecated class `TrainerCallbackHookMixin` ([#14401](https://github.com/Lightning-AI/lightning/14401))
- Removed the deprecated `BaseProfiler` and `AbstractProfiler` classes ([#14404](https://github.com/Lightning-AI/lightning/pull/14404))
- Removed the deprecated way to set the distributed backend via the environment variable `PL_TORCH_DISTRIBUTED_BACKEND`, in favor of setting the `process_group_backend` in the strategy constructor ([#14693](https://github.com/Lightning-AI/lightning/pull/14693))
- Removed deprecated callback hooks ([#14834](https://github.com/Lightning-AI/lightning/pull/14834))
  * `Callback.on_configure_sharded_model` in favor of `Callback.setup`
  * `Callback.on_before_accelerator_backend_setup` in favor of `Callback.setup`
  * `Callback.on_batch_start` in favor of `Callback.on_train_batch_start`
  * `Callback.on_batch_end` in favor of `Callback.on_train_batch_end`
  * `Callback.on_epoch_start` in favor of `Callback.on_{train,validation,test}_epoch_start`
  * `Callback.on_epoch_end` in favor of `Callback.on_{train,validation,test}_epoch_end`
  * `Callback.on_pretrain_routine_{start,end}` in favor of `Callback.on_fit_start`
- Removed the deprecated device attributes `Trainer.{devices,gpus,num_gpus,ipus,tpu_cores}` in favor of the accelerator-agnostic `Trainer.num_devices` ([#14829](https://github.com/Lightning-AI/lightning/pull/14829))
- Removed the deprecated `LightningIPUModule` ([#14830](https://github.com/Lightning-AI/lightning/pull/14830))
- Removed the deprecated `Logger.agg_and_log_metrics` hook in favour of `Logger.log_metrics` and the `agg_key_funcs` and `agg_default_func` arguments. ([#14840](https://github.com/Lightning-AI/lightning/pull/14840))
- Removed the deprecated precision plugin checkpoint hooks `PrecisionPlugin.on_load_checkpoint` and `PrecisionPlugin.on_save_checkpoint` ([#14833](https://github.com/Lightning-AI/lightning/pull/14833))
- Removed the deprecated `Trainer.root_gpu` attribute in favor of `Trainer.strategy.root_device` ([#14829](https://github.com/Lightning-AI/lightning/pull/14829))
- Removed the deprecated `Trainer.use_amp` and `LightningModule.use_amp` attributes ([#14832](https://github.com/Lightning-AI/lightning/pull/14832))
- Removed the deprecated callback hooks `Callback.on_init_start` and `Callback.on_init_end` ([#14867](https://github.com/Lightning-AI/lightning/pull/14867))
- Removed the deprecated `Trainer.run_stage` in favor of `Trainer.{fit,validate,test,predict}` ([#14870](https://github.com/Lightning-AI/lightning/pull/14870))
- Removed the deprecated `SimpleProfiler.profile_iterable` and `AdvancedProfiler.profile_iterable` attributes ([#14864](https://github.com/Lightning-AI/lightning/pull/14864))
- Removed the deprecated `Trainer.verbose_evaluate` ([#14884](https://github.com/Lightning-AI/lightning/pull/14884))
- Removed the deprecated `Trainer.should_rank_save_checkpoint` ([#14885](https://github.com/Lightning-AI/lightning/pull/14885))
- Removed the deprecated `TrainerOptimizersMixin` ([#14887](https://github.com/Lightning-AI/lightning/pull/14887))
- Removed the deprecated `Trainer.lightning_optimizers` ([#14889](https://github.com/Lightning-AI/lightning/pull/14889))
- Removed the deprecated `TrainerDataLoadingMixin` ([#14888](https://github.com/Lightning-AI/lightning/pull/14888))
- Removed the deprecated `Trainer.call_hook` in favor of `Trainer._call_callback_hooks`, `Trainer._call_lightning_module_hook`, `Trainer._call_ttp_hook`, and `Trainer._call_accelerator_hook` ([#14869](https://github.com/Lightning-AI/lightning/pull/14869))
- Removed the deprecated `Trainer.{validated,tested,predicted}_ckpt_path` ([#14897](https://github.com/Lightning-AI/lightning/pull/14897))
- Removed the deprecated `device_stats_monitor_prefix_metric_keys` ([#14890](https://github.com/Lightning-AI/lightning/pull/14890))
- Removed the deprecated `LightningDataModule.on_save/load_checkpoint` hooks ([#14909](https://github.com/Lightning-AI/lightning/pull/14909))
- Removed support for returning a value in `Callback.on_save_checkpoint` in favor of implementing `Callback.state_dict` ([#14835](https://github.com/Lightning-AI/lightning/pull/14835))

### Fixed

- Fixed an issue with `LightningLite.setup()` not setting the `.device` attribute correctly on the returned wrapper ([#14822](https://github.com/Lightning-AI/lightning/pull/14822))
- Fixed an attribute error when running the tuner together with the `StochasticWeightAveraging` callback ([#14836](https://github.com/Lightning-AI/lightning/pull/14836))
- Fixed MissingFieldException in offline mode for the `NeptuneLogger()` ([#14919](https://github.com/Lightning-AI/lightning/pull/14919))
- Fixed wandb `save_dir` is overridden by `None` `dir` when using CLI ([#14878](https://github.com/Lightning-AI/lightning/pull/14878))
- Fixed a missing call to `LightningDataModule.load_state_dict` hook while restoring checkpoint using `LightningDataModule.load_from_checkpoint` ([#14883](https://github.com/Lightning-AI/lightning/pull/14883))
- Fixed torchscript error with containers of LightningModules ([#14904](https://github.com/Lightning-AI/lightning/pull/14904))
- Fixed reloading of the last checkpoint on run restart ([#14907](https://github.com/Lightning-AI/lightning/pull/14907))
- `SaveConfigCallback` instances should only save the config once to allow having the `overwrite=False` safeguard when using `LightningCLI(..., run=False)` ([#14927](https://github.com/Lightning-AI/lightning/pull/14927))
- Fixed an issue with terminating the trainer profiler when a `StopIteration` exception is raised while using an `IterableDataset` ([#14940](https://github.com/Lightning-AI/lightning/pull/14945))
- Do not update on-plateau schedulers when reloading from an end-of-epoch checkpoint ([#14702](https://github.com/Lightning-AI/lightning/pull/14702))
- Fixed `Trainer` support for PyTorch built without distributed support ([#14971](https://github.com/Lightning-AI/lightning/pull/14971))
- Fixed batch normalization statistics calculation in `StochasticWeightAveraging` callback ([#14866](https://github.com/Lightning-AI/lightning/pull/14866))
- Avoided initializing optimizers during deepspeed inference ([#14944](https://github.com/Lightning-AI/lightning/pull/14944))
- Fixed `LightningCLI` parse_env and description in subcommands ([#15138](https://github.com/Lightning-AI/lightning/pull/15138))
- Fixed an exception that would occur when creating a `multiprocessing.Pool` after importing Lightning ([#15292](https://github.com/Lightning-AI/lightning/pull/15292))
- Fixed a pickling error when using `RichProgressBar` together with checkpointing ([#15319](https://github.com/Lightning-AI/lightning/pull/15319))
- Fixed the `RichProgressBar` crashing when used with distributed strategies ([#15376](https://github.com/Lightning-AI/lightning/pull/15376))
- Fixed an issue with `RichProgressBar` not resetting the internal state for the sanity check progress ([#15377](https://github.com/Lightning-AI/lightning/pull/15377))
- Fixed an issue with DataLoader re-instantiation when the attribute is an array and the default value of the corresponding argument changed ([#15409](https://github.com/Lightning-AI/lightning/pull/15409))


## [1.7.7] - 2022-09-22

### Fixed

- Fixed the availability check for the neptune-client package ([#14714](https://github.com/Lightning-AI/lightning/pull/14714))
- Break HPU Graphs into two parts (forward + backward as one and optimizer as another) for better performance ([#14656](https://github.com/Lightning-AI/lightning/pull/14656))
- Fixed torchscript error with ensembles of LightningModules ([#14657](https://github.com/Lightning-AI/lightning/pull/14657), [#14724](https://github.com/Lightning-AI/lightning/pull/14724))
- Fixed an issue with `TensorBoardLogger.finalize` creating a new experiment when none was created during the Trainer's execution ([#14762](https://github.com/Lightning-AI/lightning/pull/14762))
- Fixed `TypeError` on import when `torch.distributed` is not available ([#14809](https://github.com/Lightning-AI/lightning/pull/14809))


## [1.7.6] - 2022-09-13

### Changed

- Improved the error messaging when passing `Trainer.method(model, x_dataloader=None)` with no module-method implementations available ([#14614](https://github.com/Lightning-AI/lightning/pull/14614))

### Fixed

- Reset the dataloaders on OOM failure in batch size finder to use the last successful batch size ([#14372](https://github.com/Lightning-AI/lightning/pull/14372))
- Fixed an issue to keep downscaling the batch size in case there hasn't been even a single successful optimal batch size with `mode="power"` ([#14372](https://github.com/Lightning-AI/lightning/pull/14372))
- Fixed an issue where `self.log`-ing a tensor would create a user warning from PyTorch about cloning tensors ([#14599](https://github.com/Lightning-AI/lightning/pull/14599))
- Fixed compatibility when `torch.distributed` is not available ([#14454](https://github.com/Lightning-AI/lightning/pull/14454))


## [1.7.5] - 2022-09-06

### Fixed

- Squeezed tensor values when logging with `LightningModule.log` ([#14489](https://github.com/Lightning-AI/lightning/pull/14489))
- Fixed `WandbLogger` `save_dir` is not set after creation ([#14326](https://github.com/Lightning-AI/lightning/pull/14326))
- Fixed `Trainer.estimated_stepping_batches` when maximum number of epochs is not set ([#14317](https://github.com/Lightning-AI/lightning/pull/14317))


## [1.7.4] - 2022-08-31

### Added

- Added an environment variable `PL_DISABLE_FORK` that can be used to disable all forking in the Trainer ([#14319](https://github.com/Lightning-AI/lightning/issues/14319))

### Fixed

- Fixed `LightningDataModule` hparams parsing ([#12806](https://github.com/Lightning-AI/lightning/pull/12806))
- Reset epoch progress with batch size scaler ([#13846](https://github.com/Lightning-AI/lightning/pull/13846))
- Fixed restoring the trainer after using `lr_find()` so that the correct LR schedule is used for the actual training ([#14113](https://github.com/Lightning-AI/lightning/pull/14113))
- Fixed incorrect values after transferring data to an MPS device ([#14368](https://github.com/Lightning-AI/lightning/pull/14368))


## [1.7.3] - 2022-08-25

### Fixed

- Fixed an assertion error when using a `ReduceOnPlateau` scheduler with the Horovod strategy ([#14215](https://github.com/Lightning-AI/lightning/pull/14215))
- Fixed an `AttributeError` when accessing `LightningModule.logger` and the Trainer has multiple loggers ([#14234](https://github.com/Lightning-AI/lightning/pull/14234))
- Added back support for `log`ging in the `configure_gradient_clipping` hook after unintended removal in v1.7.2 ([#14298](https://github.com/Lightning-AI/lightning/issues/14298))
- Fixed wrong num padding for `RichProgressBar` ([#14296](https://github.com/Lightning-AI/lightning/pull/14296))
- Fixed an issue to avoid the impact of sanity check on `reload_dataloaders_every_n_epochs` for validation ([#13964](https://github.com/Lightning-AI/lightning/pull/13964))


## [1.7.2] - 2022-08-17

### Added

- Added `FullyShardedNativeNativeMixedPrecisionPlugin` to handle precision for `DDPFullyShardedNativeStrategy` ([#14092](https://github.com/Lightning-AI/lightning/pull/14092))
- Added profiling to these hooks: `on_before_batch_transfer`, `transfer_batch_to_device`, `on_after_batch_transfer`, `configure_gradient_clipping`, `clip_gradients` ([#14069](https://github.com/Lightning-AI/lightning/pull/14069))

### Changed

- The `WandbLogger.name` property no longer returns the name of the experiment, and instead returns the project's name ([#14145](https://github.com/Lightning-AI/lightning/pull/14145))
- The default project name in `WandbLogger` is now "lightning_logs" ([#14145](https://github.com/Lightning-AI/lightning/pull/14145))
- Updated compatibility for LightningLite to run with the latest DeepSpeed 0.7.0 ([13967](https://github.com/Lightning-AI/lightning/pull/13967))

### Fixed

- Fixed a bug that caused spurious `AttributeError` when multiple `DataLoader` classes are imported ([#14117](https://github.com/Lightning-AI/lightning/pull/14117))
- Fixed epoch-end logging results not being reset after the end of the epoch ([#14061](https://github.com/Lightning-AI/lightning/pull/14061))
- Fixed resuming from a checkpoint when using Stochastic Weight Averaging (SWA) ([#9938](https://github.com/Lightning-AI/lightning/pull/9938))
- Fixed the device placement when `LightningModule.cuda()` gets called without specifying a device index and the current cuda device was not 0 ([#14128](https://github.com/Lightning-AI/lightning/pull/14128))
- Avoided false positive warning about using `sync_dist` when using torchmetrics ([#14143](https://github.com/Lightning-AI/lightning/pull/14143))
- Avoid `metadata.entry_points` deprecation warning on Python 3.10 ([#14052](https://github.com/Lightning-AI/lightning/pull/14052))
- Fixed epoch-end logging results not being reset after the end of the epoch ([#14061](https://github.com/Lightning-AI/lightning/pull/14061))
- Avoid raising the sampler warning if num_replicas=1 ([#14097](https://github.com/Lightning-AI/lightning/pull/14097))
- Fixed saving hyperparameters in a composition where the parent class is not a `LightningModule` or `LightningDataModule` ([#14151](https://github.com/Lightning-AI/lightning/pull/14151))
- Avoided requiring the FairScale package to use precision with the fsdp native strategy ([#14092](https://github.com/Lightning-AI/lightning/pull/14092))
- Fixed an issue in which the default name for a run in `WandbLogger` would be set to the project name instead of a randomly generated string ([#14145](https://github.com/Lightning-AI/lightning/pull/14145))
- Fixed not preserving set attributes on `DataLoader` and `BatchSampler` when instantiated inside `*_dataloader` hooks ([#14212](https://github.com/Lightning-AI/lightning/pull/14212))


## [1.7.1] - 2022-08-09

### Fixed

- Casted only floating point tensors to fp16 with IPUs ([#13983](https://github.com/Lightning-AI/lightning/pull/13983))
- Casted tensors to fp16 before moving them to device with  `DeepSpeedStrategy` ([#14000](https://github.com/Lightning-AI/lightning/pull/14000))
- Fixed the `NeptuneLogger` dependency being unrecognized ([#13988](https://github.com/Lightning-AI/lightning/pull/13988))
- Fixed an issue where users would be warned about unset `max_epochs` even when `fast_dev_run` was set ([#13262](https://github.com/Lightning-AI/lightning/pull/13262))
- Fixed MPS device being unrecognized ([#13992](https://github.com/Lightning-AI/lightning/pull/13992))
- Fixed incorrect `precision="mixed"` being used with `DeepSpeedStrategy` and `IPUStrategy` ([#14041](https://github.com/Lightning-AI/lightning/pull/14041))
- Fixed dtype inference during gradient norm computation ([#14051](https://github.com/Lightning-AI/lightning/pull/14051))
- Fixed a bug that caused `ddp_find_unused_parameters` to be set `False`, whereas the intended default is `True` ([#14095](https://github.com/Lightning-AI/lightning/pull/14095))


## [1.7.0] - 2022-08-02

### Added

-  Added ``ServableModule`` and its associated callback called ``ServableModuleValidator`` to ensure the model can served ([#13614](https://github.com/Lightning-AI/lightning/pull/13614))
-  Converted validation loop config warnings to `PossibleUserWarning` ([#13377](https://github.com/Lightning-AI/lightning/pull/13377))
- Added a flag named `log_rank_zero_only` to `EarlyStopping` to disable logging to non-zero rank processes ([#13233](https://github.com/Lightning-AI/lightning/pull/13233))
- Added support for reloading the last checkpoint saved by passing `ckpt_path="last"` ([#12816](https://github.com/Lightning-AI/lightning/pull/12816))
- Added `LightningDataModule.load_from_checkpoint` to support loading datamodules directly from checkpoint ([#12550](https://github.com/Lightning-AI/lightning/pull/12550))
- Added a friendly error message when attempting to call `Trainer.save_checkpoint()` without a model attached ([#12772](https://github.com/Lightning-AI/lightning/pull/12772))
- Added a friendly error message when attempting to use `DeepSpeedStrategy` on unsupported accelerators ([#12699](https://github.com/Lightning-AI/lightning/pull/12699))
- Enabled `torch.inference_mode` for evaluation and prediction ([#12715](https://github.com/Lightning-AI/lightning/pull/12715))
- Added support for setting `val_check_interval` to a value higher than the amount of training batches when `check_val_every_n_epoch=None` ([#11993](https://github.com/Lightning-AI/lightning/pull/11993))
- Include the `pytorch_lightning` version as a header in the CLI config files ([#12532](https://github.com/Lightning-AI/lightning/pull/12532))
- Added support for `Callback` registration through entry points ([#12739](https://github.com/Lightning-AI/lightning/pull/12739))
- Added support for `Trainer(deterministic="warn")` to warn instead of fail when a non-deterministic operation is encountered ([#12588](https://github.com/Lightning-AI/lightning/pull/12588))
- Added profiling to the loops' dataloader `__next__` calls ([#12124](https://github.com/Lightning-AI/lightning/pull/12124))
- Hivemind Strategy
    * Added `CollaborativeStrategy` ([#12842](https://github.com/Lightning-AI/lightning/pull/12842))
    * Renamed `CollaborativeStrategy` to `HivemindStrategy` ([#13388](https://github.com/Lightning-AI/lightning/pull/13388))
    * Removed unnecessary endpoint logic, renamed `collaborative` to `hivemind` ([#13392](https://github.com/Lightning-AI/lightning/pull/13392))
- Include a version suffix for new "last" checkpoints of later runs in the same directory ([#12902](https://github.com/Lightning-AI/lightning/pull/12902))
- Show a better error message when a Metric that does not return a Tensor is logged ([#13164](https://github.com/Lightning-AI/lightning/pull/13164))
- Added missing `predict_dataset` argument in `LightningDataModule.from_datasets` to create predict dataloaders ([#12942](https://github.com/Lightning-AI/lightning/pull/12942))
- Added class name prefix to metrics logged by `DeviceStatsMonitor` ([#12228](https://github.com/Lightning-AI/lightning/pull/12228))
- Automatically wrap custom samplers under a distributed environment by using `DistributedSamplerWrapper` ([#12959](https://github.com/Lightning-AI/lightning/pull/12959))
- Added profiling of `LightningDataModule` hooks ([#12971](https://github.com/Lightning-AI/lightning/pull/12971))
- Added Native FSDP Strategy ([#12447](https://github.com/Lightning-AI/lightning/pull/12447))
- Added breaking of lazy graph across training, validation, test and predict steps when training with habana accelerators to ensure better performance ([#12938](https://github.com/Lightning-AI/lightning/pull/12938))
- Added `Checkpoint` class to inherit from ([#13024](https://github.com/Lightning-AI/lightning/pull/13024))
- Added CPU metric tracking to `DeviceStatsMonitor` ([#11795](https://github.com/Lightning-AI/lightning/pull/11795))
- Added `teardown()` method to `Accelerator` ([#11935](https://github.com/Lightning-AI/lightning/pull/11935))
- Added support for using custom Trainers that don't include callbacks using the CLI ([#13138](https://github.com/Lightning-AI/lightning/pull/13138))
- Added a `timeout` argument to `DDPStrategy` and `DDPSpawnStrategy`. ([#13244](https://github.com/Lightning-AI/lightning/pull/13244), [#13383](https://github.com/Lightning-AI/lightning/pull/13383))
- Added `XLAEnvironment` cluster environment plugin ([#11330](https://github.com/Lightning-AI/lightning/pull/11330))
- Added logging messages to notify when `FitLoop` stopping conditions are met ([#9749](https://github.com/Lightning-AI/lightning/pull/9749))
- Added support for calling unknown methods with `DummyLogger` ([#13224](https://github.com/Lightning-AI/lightning/pull/13224)
- Added support for recursively setting the `Trainer` reference for ensembles of `LightningModule`s ([#13638](https://github.com/Lightning-AI/lightning/pull/13638)
- Added Apple Silicon Support via `MPSAccelerator` ([#13123](https://github.com/Lightning-AI/lightning/pull/13123))
- Added support for DDP Fork ([#13405](https://github.com/Lightning-AI/lightning/pull/13405))
- Added support for async checkpointing ([#13658](https://github.com/Lightning-AI/lightning/pull/13658))
- Added support for HPU Device stats monitor ([#13819](https://github.com/Lightning-AI/lightning/pull/13819))

### Changed

- `accelerator="gpu"` now automatically selects an available GPU backend (CUDA and MPS currently) ([#13642](https://github.com/Lightning-AI/lightning/pull/13642))
- Enable validation during overfitting ([#12527](https://github.com/Lightning-AI/lightning/pull/12527))
- Added dataclass support to `extract_batch_size` ([#12573](https://github.com/Lightning-AI/lightning/pull/12573))
- Changed checkpoints save path in the case of one logger and user-provided weights_save_path from `weights_save_path/name/version/checkpoints` to `weights_save_path/checkpoints` ([#12372](https://github.com/Lightning-AI/lightning/pull/12372))
- Changed checkpoints save path in the case of multiple loggers and user-provided weights_save_path from `weights_save_path/name1_name2/version1_version2/checkpoints` to `weights_save_path/checkpoints` ([#12372](https://github.com/Lightning-AI/lightning/pull/12372))
- Marked `swa_lrs` argument in `StochasticWeightAveraging` callback as required ([#12556](https://github.com/Lightning-AI/lightning/pull/12556))
- `LightningCLI`'s shorthand notation changed to use jsonargparse native feature ([#12614](https://github.com/Lightning-AI/lightning/pull/12614))
- `LightningCLI` changed to use jsonargparse native support for list append ([#13129](https://github.com/Lightning-AI/lightning/pull/13129))
- Changed `seed_everything_default` argument in the `LightningCLI` to type `Union[bool, int]`. If set to `True` a seed is automatically generated for the parser argument `--seed_everything`. ([#12822](https://github.com/Lightning-AI/lightning/pull/12822), [#13110](https://github.com/Lightning-AI/lightning/pull/13110))
- Make positional arguments required for classes passed into the `add_argparse_args` function. ([#12504](https://github.com/Lightning-AI/lightning/pull/12504))
- Raise an error if there are insufficient training batches when using a float value of `limit_train_batches` ([#12885](https://github.com/Lightning-AI/lightning/pull/12885))
- `DataLoader` instantiated inside a `*_dataloader` hook will not set the passed arguments as attributes anymore ([#12981](https://github.com/Lightning-AI/lightning/pull/12981))
- When a multi-element tensor is logged, an error is now raised instead of silently taking the mean of all elements ([#13164](https://github.com/Lightning-AI/lightning/pull/13164))
- The `WandbLogger` will now use the run name in the logs folder if it is provided, and otherwise the project name  ([#12604](https://github.com/Lightning-AI/lightning/pull/12604))
- Enabled using any Sampler in distributed environment in Lite ([#13646](https://github.com/Lightning-AI/lightning/pull/13646))
- Raised a warning instead of forcing `sync_dist=True` on epoch end ([13364](https://github.com/Lightning-AI/lightning/pull/13364))
- Updated `val_check_interval`(int) to consider total train batches processed instead of `_batches_that_stepped` for validation check during training ([#12832](https://github.com/Lightning-AI/lightning/pull/12832)
- Updated Habana Accelerator's `auto_device_count`, `is_available` & `get_device_name` methods based on the latest torch habana package ([#13423](https://github.com/Lightning-AI/lightning/pull/13423))
- Disallowed using `BatchSampler` when running on multiple IPUs ([#13854](https://github.com/Lightning-AI/lightning/pull/13854))

### Deprecated

- Deprecated `pytorch_lightning.accelerators.gpu.GPUAccelerator` in favor of `pytorch_lightning.accelerators.cuda.CUDAAccelerator` ([#13636](https://github.com/Lightning-AI/lightning/pull/13636))
- Deprecated `pytorch_lightning.loggers.base.LightningLoggerBase` in favor of `pytorch_lightning.loggers.logger.Logger`, and deprecated `pytorch_lightning.loggers.base` in favor of `pytorch_lightning.loggers.logger` ([#120148](https://github.com/Lightning-AI/lightning/pull/12014))
- Deprecated `pytorch_lightning.callbacks.base.Callback` in favor of `pytorch_lightning.callbacks.callback.Callback` ([#13031](https://github.com/Lightning-AI/lightning/pull/13031))
- Deprecated `num_processes`, `gpus`, `tpu_cores,` and `ipus` from the `Trainer` constructor in favor of using the `accelerator` and `devices` arguments ([#11040](https://github.com/Lightning-AI/lightning/pull/11040))
- Deprecated setting `LightningCLI(seed_everything_default=None)` in favor of `False` ([#12804](https://github.com/Lightning-AI/lightning/issues/12804)).
- Deprecated `pytorch_lightning.core.lightning.LightningModule` in favor of `pytorch_lightning.core.module.LightningModule` ([#12740](https://github.com/Lightning-AI/lightning/pull/12740))
- Deprecated `pytorch_lightning.loops.base.Loop` in favor of `pytorch_lightning.loops.loop.Loop` ([#13043](https://github.com/Lightning-AI/lightning/pull/13043))
- Deprecated `Trainer.reset_train_val_dataloaders()` in favor of `Trainer.reset_{train,val}_dataloader` ([#12184](https://github.com/Lightning-AI/lightning/pull/12184))
- Deprecated LightningCLI's registries in favor of importing the respective package ([#13221](https://github.com/Lightning-AI/lightning/pull/13221))
- Deprecated public utilities in `pytorch_lightning.utilities.cli.LightningCLI` in favor of equivalent copies in `pytorch_lightning.cli.LightningCLI` ([#13767](https://github.com/Lightning-AI/lightning/pull/13767))
- Deprecated `pytorch_lightning.profiler` in favor of `pytorch_lightning.profilers` ([#12308](https://github.com/Lightning-AI/lightning/pull/12308))

### Removed

- Removed deprecated `IndexBatchSamplerWrapper.batch_indices` ([#13565](https://github.com/Lightning-AI/lightning/pull/13565))
- Removed the deprecated `LightningModule.add_to_queue` and `LightningModule.get_from_queue` method ([#13600](https://github.com/Lightning-AI/lightning/pull/13600))
- Removed deprecated `pytorch_lightning.core.decorators.parameter_validation` from `decorators` ([#13514](https://github.com/Lightning-AI/lightning/pull/13514))
- Removed the deprecated `Logger.close` method ([#13149](https://github.com/Lightning-AI/lightning/pull/13149))
- Removed the deprecated `weights_summary` argument from the `Trainer` constructor ([#13070](https://github.com/Lightning-AI/lightning/pull/13070))
- Removed the deprecated `flush_logs_every_n_steps` argument from the `Trainer` constructor ([#13074](https://github.com/Lightning-AI/lightning/pull/13074))
- Removed the deprecated `process_position` argument from the `Trainer` constructor ([13071](https://github.com/Lightning-AI/lightning/pull/13071))
- Removed the deprecated `checkpoint_callback` argument from the `Trainer` constructor ([#13027](https://github.com/Lightning-AI/lightning/pull/13027))
- Removed the deprecated `on_{train,val,test,predict}_dataloader` hooks from the `LightningModule` and `LightningDataModule` ([#13033](https://github.com/Lightning-AI/lightning/pull/13033))
- Removed the deprecated `TestTubeLogger` ([#12859](https://github.com/Lightning-AI/lightning/pull/12859))
- Removed the deprecated `pytorch_lightning.core.memory.LayerSummary` and `pytorch_lightning.core.memory.ModelSummary` ([#12593](https://github.com/Lightning-AI/lightning/pull/12593))
- Removed the deprecated `summarize` method from the `LightningModule` ([#12559](https://github.com/Lightning-AI/lightning/pull/12559))
- Removed the deprecated `model_size` property from the `LightningModule` class ([#12641](https://github.com/Lightning-AI/lightning/pull/12641))
- Removed the deprecated `stochastic_weight_avg` argument from the `Trainer` constructor ([#12535](https://github.com/Lightning-AI/lightning/pull/12535))
- Removed the deprecated `progress_bar_refresh_rate` argument from the `Trainer` constructor ([#12514](https://github.com/Lightning-AI/lightning/pull/12514))
- Removed the deprecated `prepare_data_per_node` argument from the `Trainer` constructor ([#12536](https://github.com/Lightning-AI/lightning/pull/12536))
- Removed the deprecated `pytorch_lightning.core.memory.{get_gpu_memory_map,get_memory_profile}` ([#12659](https://github.com/Lightning-AI/lightning/pull/12659))
- Removed the deprecated `terminate_on_nan` argument from the `Trainer` constructor ([#12553](https://github.com/Lightning-AI/lightning/pull/12553))
- Removed the deprecated `XLAStatsMonitor` callback ([#12688](https://github.com/Lightning-AI/lightning/pull/12688))
- Remove deprecated `pytorch_lightning.callbacks.progress.progress` ([#12658](https://github.com/Lightning-AI/lightning/pull/12658))
- Removed the deprecated `dim` and `size` arguments from the `LightningDataModule` constructor([#12780](https://github.com/Lightning-AI/lightning/pull/12780))
- Removed the deprecated `train_transforms` argument from the `LightningDataModule` constructor([#12662](https://github.com/Lightning-AI/lightning/pull/12662))
- Removed the deprecated `log_gpu_memory` argument from the `Trainer` constructor ([#12657](https://github.com/Lightning-AI/lightning/pull/12657))
- Removed the deprecated automatic logging of GPU stats by the logger connector ([#12657](https://github.com/Lightning-AI/lightning/pull/12657))
- Removed deprecated `GPUStatsMonitor` callback ([#12554](https://github.com/Lightning-AI/lightning/pull/12554))
- Removed support for passing strategy names or strategy instances to the accelerator Trainer argument ([#12696](https://github.com/Lightning-AI/lightning/pull/12696))
- Removed support for passing strategy names or strategy instances to the plugins Trainer argument ([#12700](https://github.com/Lightning-AI/lightning/pull/12700))
- Removed the deprecated `val_transforms` argument from the `LightningDataModule` constructor ([#12763](https://github.com/Lightning-AI/lightning/pull/12763))
- Removed the deprecated `test_transforms` argument from the `LightningDataModule` constructor ([#12773](https://github.com/Lightning-AI/lightning/pull/12773))
- Removed deprecated `Trainer(max_steps=None)` ([#13591](https://github.com/Lightning-AI/lightning/pull/13591))
- Removed deprecated `dataloader_idx` argument from `on_train_batch_start/end` hooks `Callback` and `LightningModule` ([#12769](https://github.com/Lightning-AI/lightning/pull/12769), [#12977](https://github.com/Lightning-AI/lightning/pull/12977))
- Removed deprecated `get_progress_bar_dict` property from `LightningModule` ([#12839](https://github.com/Lightning-AI/lightning/pull/12839))
- Removed sanity check for multi-optimizer support with habana backends ([#13217](https://github.com/Lightning-AI/lightning/pull/13217))
- Removed the need to explicitly load habana module ([#13338](https://github.com/Lightning-AI/lightning/pull/13338))
- Removed the deprecated `Strategy.post_dispatch()` hook ([#13461](https://github.com/Lightning-AI/lightning/pull/13461))
- Removed deprecated `pytorch_lightning.callbacks.lr_monitor.LearningRateMonitor.lr_sch_names` ([#13353](https://github.com/Lightning-AI/lightning/pull/13353))
- Removed deprecated `Trainer.slurm_job_id` in favor of `SLURMEnvironment.job_id` ([#13459](https://github.com/Lightning-AI/lightning/pull/13459))
- Removed support for the `DDP2Strategy` ([#12705](https://github.com/Lightning-AI/lightning/pull/12705))
- Removed deprecated `LightningDistributed` ([#13549](https://github.com/Lightning-AI/lightning/pull/13549))
- Removed deprecated ClusterEnvironment properties `master_address` and `master_port` in favor of `main_address` and `main_port` ([#13458](https://github.com/Lightning-AI/lightning/pull/13458))
- Removed deprecated ClusterEnvironment methods `KubeflowEnvironment.is_using_kubelfow()`, `LSFEnvironment.is_using_lsf()` and `TorchElasticEnvironment.is_using_torchelastic()` in favor of the `detect()` method ([#13458](https://github.com/Lightning-AI/lightning/pull/13458))
- Removed deprecated `Callback.on_keyboard_interrupt` ([#13438](https://github.com/Lightning-AI/lightning/pull/13438))
- Removed deprecated `LightningModule.on_post_move_to_device` ([#13548](https://github.com/Lightning-AI/lightning/pull/13548))
- Removed `TPUSpawnStrategy.{tpu_local_core_rank,tpu_global_core_rank}` attributes in favor of `TPUSpawnStrategy.{local_rank,global_rank}` ([#11163](https://github.com/Lightning-AI/lightning/pull/11163))
- Removed `SingleTPUStrategy.{tpu_local_core_rank,tpu_global_core_rank}` attributes in favor of `SingleTPUStrategy.{local_rank,global_rank}`([#11163](https://github.com/Lightning-AI/lightning/pull/11163))

### Fixed

- Improved support for custom `DataLoader`s when instantiated in `*_dataloader` hook ([#12981](https://github.com/Lightning-AI/lightning/pull/12981))
- Allowed custom `BatchSampler`s when instantiated in `*_dataloader` hook [#13640](https://github.com/Lightning-AI/lightning/pull/13640))
- Fixed an issue with unsupported torch.inference_mode() on hpu backends by making it use no_grad ([#13014](https://github.com/Lightning-AI/lightning/pull/13014))
- The model wrapper returned by `LightningLite.setup()` now properly supports pass-through when looking up attributes ([#12597](https://github.com/Lightning-AI/lightning/pull/12597))
- Fixed issue where the CLI fails with certain torch objects ([#13153](https://github.com/Lightning-AI/lightning/pull/13153))
- Fixed ``LightningCLI`` signature parameter resolving for some lightning classes ([#13283](https://github.com/Lightning-AI/lightning/pull/13283))
- Fixed Model Summary when using DeepSpeed Stage 3 ([#13427](https://github.com/Lightning-AI/lightning/pull/13427))
- Fixed `pytorch_lightning.utilities.distributed.gather_all_tensors` to handle tensors of different dimensions ([#12630](https://github.com/Lightning-AI/lightning/pull/12630))
- Fixed the input validation for the accelerator Trainer argument when passed as a string ([#13417](https://github.com/Lightning-AI/lightning/pull/13417))
- Fixed `Trainer.predict(return_predictions=False)` to track prediction's batch_indices ([#13629](https://github.com/Lightning-AI/lightning/pull/13629))
- Fixed and issue that prevented setting a custom `CheckpointIO` plugin with strategies ([#13785](https://github.com/Lightning-AI/lightning/pull/13785))
- Fixed main progress bar counter when `val_check_interval=int` and `check_val_every_n_epoch=None` ([#12832](https://github.com/Lightning-AI/lightning/pull/12832)
- Improved support for custom `ReduceLROnPlateau` scheduler if `reduce_on_plateau` is set by the user in scheduler config ([#13838](https://github.com/Lightning-AI/lightning/pull/13838))
- Used `global_step` while restoring logging step for old checkpoints ([#13645](https://github.com/Lightning-AI/lightning/pull/13645))
- When training with `precision=16` on IPU, the cast has been moved off the IPU onto the host, making the copies from host to IPU cheaper ([#13880](https://github.com/Lightning-AI/lightning/pull/13880))
- Fixed error handling in learning rate finder when not enough data points are available to give a good suggestion ([#13845](https://github.com/Lightning-AI/lightning/pull/13845))
- Fixed an issue that caused the learning rate finder to set the model's learning rate to None when no suggestion was possible ([#13845](https://github.com/Lightning-AI/lightning/pull/13845))
- Fixed an issue causing deterministic algorighms and other globals to get reset in spawned processes ([#13921](https://github.com/Lightning-AI/lightning/pull/13921))
- Fixed default `amp_level` for `DeepSpeedPrecisionPlugin` to `O2` ([#13897](https://github.com/Lightning-AI/lightning/pull/13897))
- Fixed Python 3.10 compatibility for truncated back-propagation through time (TBPTT) ([#13973](https://github.com/Lightning-AI/lightning/pull/13973))
- Fixed `TQDMProgressBar` reset and update to show correct time estimation (2/2) ([#13962](https://github.com/Lightning-AI/lightning/pull/13962))


## [1.6.5] - 2022-07-13

### Fixed

- Fixed `estimated_stepping_batches` requiring distributed comms in `configure_optimizers` for the `DeepSpeedStrategy` ([#13350](https://github.com/Lightning-AI/lightning/pull/13350))
- Fixed bug with Python version check that prevented use with development versions of Python ([#13420](https://github.com/Lightning-AI/lightning/pull/13420))
- The loops now call `.set_epoch()` also on batch samplers if the dataloader has one wrapped in a distributed sampler ([#13396](https://github.com/Lightning-AI/lightning/pull/13396))
- Fixed the restoration of log step during restart ([#13467](https://github.com/Lightning-AI/lightning/pull/13467))


## [1.6.4] - 2022-06-01

### Added

- Added all DDP params to be exposed through hpu parallel strategy ([#13067](https://github.com/Lightning-AI/lightning/pull/13067))

### Changed

- Keep `torch.backends.cudnn.benchmark=False` by default (unlike in v1.6.{0-3}) after speed and memory problems depending on the data used. Please consider tuning `Trainer(benchmark)` manually. ([#13154](https://github.com/Lightning-AI/lightning/pull/13154))
- Prevent modification of `torch.backends.cudnn.benchmark` when `Trainer(benchmark=...)` is not set ([#13154](https://github.com/Lightning-AI/lightning/pull/13154))

### Fixed

- Fixed an issue causing zero-division error for empty dataloaders ([#12885](https://github.com/Lightning-AI/lightning/pull/12885))
- Fixed mismatching default values for the types of some arguments in the DeepSpeed and Fully-Sharded strategies which made the CLI unable to use them ([#12989](https://github.com/Lightning-AI/lightning/pull/12989))
- Avoid redundant callback restore warning while tuning ([#13026](https://github.com/Lightning-AI/lightning/pull/13026))
- Fixed `Trainer(precision=64)` during evaluation which now uses the wrapped precision module ([#12983](https://github.com/Lightning-AI/lightning/pull/12983))
- Fixed an issue to use wrapped `LightningModule` for evaluation during `trainer.fit` for `BaguaStrategy` ([#12983](https://github.com/Lightning-AI/lightning/pull/12983))
- Fixed an issue wrt unnecessary usage of habana mixed precision package for fp32 types ([#13028](https://github.com/Lightning-AI/lightning/pull/13028))
- Fixed the number of references of `LightningModule` so it can be deleted ([#12897](https://github.com/Lightning-AI/lightning/pull/12897))
- Fixed `materialize_module` setting a module's child recursively ([#12870](https://github.com/Lightning-AI/lightning/pull/12870))
- Fixed issue where the CLI could not pass a `Profiler` to the `Trainer` ([#13084](https://github.com/Lightning-AI/lightning/pull/13084))
- Fixed torchelastic detection with non-distributed installations ([#13142](https://github.com/Lightning-AI/lightning/pull/13142))
- Fixed logging's step values when multiple dataloaders are used during evaluation ([#12184](https://github.com/Lightning-AI/lightning/pull/12184))
- Fixed epoch logging on train epoch end ([#13025](https://github.com/Lightning-AI/lightning/pull/13025))
- Fixed `DDPStrategy` and `DDPSpawnStrategy` to initialize optimizers only after moving the module to the device ([#11952](https://github.com/Lightning-AI/lightning/pull/11952))


## [1.6.3] - 2022-05-03

### Fixed

- Use only a single instance of `rich.console.Console` throughout codebase ([#12886](https://github.com/Lightning-AI/lightning/pull/12886))
- Fixed an issue to ensure all the checkpoint states are saved in a common filepath with `DeepspeedStrategy` ([#12887](https://github.com/Lightning-AI/lightning/pull/12887))
- Fixed `trainer.logger` deprecation message ([#12671](https://github.com/Lightning-AI/lightning/pull/12671))
- Fixed an issue where sharded grad scaler is passed in when using BF16 with the `ShardedStrategy` ([#12915](https://github.com/Lightning-AI/lightning/pull/12915))
- Fixed an issue wrt recursive invocation of DDP configuration in hpu parallel plugin ([#12912](https://github.com/Lightning-AI/lightning/pull/12912))
- Fixed printing of ragged dictionaries in `Trainer.validate` and `Trainer.test` ([#12857](https://github.com/Lightning-AI/lightning/pull/12857))
- Fixed threading support for legacy loading of checkpoints ([#12814](https://github.com/Lightning-AI/lightning/pull/12814))
- Fixed pickling of `KFoldLoop` ([#12441](https://github.com/Lightning-AI/lightning/pull/12441))
- Stopped `optimizer_zero_grad` from being called after IPU execution ([#12913](https://github.com/Lightning-AI/lightning/pull/12913))
- Fixed `fuse_modules` to be qat-aware for `torch>=1.11` ([#12891](https://github.com/Lightning-AI/lightning/pull/12891))
- Enforced eval shuffle warning only for default samplers in DataLoader ([#12653](https://github.com/Lightning-AI/lightning/pull/12653))
- Enable mixed precision in `DDPFullyShardedStrategy` when `precision=16` ([#12965](https://github.com/Lightning-AI/lightning/pull/12965))
- Fixed `TQDMProgressBar` reset and update to show correct time estimation (1/2) ([#12889](https://github.com/Lightning-AI/lightning/pull/12889))
- Fixed fit loop restart logic to enable resume using the checkpoint ([#12821](https://github.com/Lightning-AI/lightning/pull/12821))


## [1.6.2] - 2022-04-27

### Fixed

- Fixed `ImportError` when `torch.distributed` is not available. ([#12794](https://github.com/Lightning-AI/lightning/pull/12794))
- When using custom DataLoaders in LightningDataModule, multiple inheritance is resolved properly ([#12716](https://github.com/Lightning-AI/lightning/pull/12716))
- Fixed encoding issues on terminals that do not support unicode characters ([#12828](https://github.com/Lightning-AI/lightning/pull/12828))
- Fixed support for `ModelCheckpoint` monitors with dots ([#12783](https://github.com/Lightning-AI/lightning/pull/12783))


## [1.6.1] - 2022-04-13

### Changed

- Support `strategy` argument being case insensitive ([#12528](https://github.com/Lightning-AI/lightning/pull/12528))

### Fixed

- Run main progress bar updates independent of val progress bar updates in `TQDMProgressBar` ([#12563](https://github.com/Lightning-AI/lightning/pull/12563))
- Avoid calling `average_parameters` multiple times per optimizer step ([#12452](https://github.com/Lightning-AI/lightning/pull/12452))
- Properly pass some Logger's parent's arguments to `super().__init__()` ([#12609](https://github.com/Lightning-AI/lightning/pull/12609))
- Fixed an issue where incorrect type warnings appear when the overridden `LightningLite.run` method accepts user-defined arguments ([#12629](https://github.com/Lightning-AI/lightning/pull/12629))
- Fixed `rank_zero_only` decorator in LSF environments ([#12587](https://github.com/Lightning-AI/lightning/pull/12587))
- Don't raise a warning when `nn.Module` is not saved under hparams ([#12669](https://github.com/Lightning-AI/lightning/pull/12669))
- Raise `MisconfigurationException` when the accelerator is available but the user passes invalid `([]/0/"0")` values to the `devices` flag ([#12708](https://github.com/Lightning-AI/lightning/pull/12708))
- Support `auto_select_gpus` with the accelerator and devices API ([#12608](https://github.com/Lightning-AI/lightning/pull/12608))


## [1.6.0] - 2022-03-29

### Added

- Allow logging to an existing run ID in MLflow with `MLFlowLogger` ([#12290](https://github.com/Lightning-AI/lightning/pull/12290))
- Enable gradient accumulation using Horovod's `backward_passes_per_step` ([#11911](https://github.com/Lightning-AI/lightning/pull/11911))
- Add new `DETAIL` log level to provide useful logs for improving monitoring and debugging of batch jobs ([#11008](https://github.com/Lightning-AI/lightning/pull/11008))
- Added a flag `SLURMEnvironment(auto_requeue=True|False)` to control whether Lightning handles the requeuing ([#10601](https://github.com/Lightning-AI/lightning/pull/10601))
- Fault Tolerant Manual
    * Add `_Stateful` protocol to detect if classes are stateful ([#10646](https://github.com/Lightning-AI/lightning/pull/10646))
    * Add `_FaultTolerantMode` enum used to track different supported fault tolerant modes ([#10645](https://github.com/Lightning-AI/lightning/pull/10645))
    * Add a `_rotate_worker_indices` utility to reload the state according the latest worker ([#10647](https://github.com/Lightning-AI/lightning/pull/10647))
    * Add stateful workers ([#10674](https://github.com/Lightning-AI/lightning/pull/10674))
    * Add an utility to collect the states across processes ([#10639](https://github.com/Lightning-AI/lightning/pull/10639))
    * Add logic to reload the states across data loading components ([#10699](https://github.com/Lightning-AI/lightning/pull/10699))
    * Cleanup some fault tolerant utilities ([#10703](https://github.com/Lightning-AI/lightning/pull/10703))
    * Enable Fault Tolerant Manual Training ([#10707](https://github.com/Lightning-AI/lightning/pull/10707))
    * Broadcast the `_terminate_gracefully` to all processes and add support for DDP ([#10638](https://github.com/Lightning-AI/lightning/pull/10638))
- Added support for re-instantiation of custom (subclasses of) `DataLoaders` returned in the `*_dataloader()` methods, i.e., automatic replacement of samplers now works with custom types of `DataLoader` ([#10680](https://github.com/Lightning-AI/lightning/pull/10680))
- Added a function to validate if fault tolerant training is supported. ([#10465](https://github.com/Lightning-AI/lightning/pull/10465))
- Added a private callback to manage the creation and deletion of fault-tolerance checkpoints ([#11862](https://github.com/Lightning-AI/lightning/pull/11862))
- Show a better error message when a custom `DataLoader` implementation is not well implemented and we need to reconstruct it ([#10719](https://github.com/Lightning-AI/lightning/pull/10719))
- Show a better error message when frozen dataclass is used as a batch ([#10927](https://github.com/Lightning-AI/lightning/pull/10927))
- Save the `Loop`'s state by default in the checkpoint ([#10784](https://github.com/Lightning-AI/lightning/pull/10784))
- Added `Loop.replace` to easily switch one loop for another ([#10324](https://github.com/Lightning-AI/lightning/pull/10324))
- Added support for `--lr_scheduler=ReduceLROnPlateau` to the `LightningCLI` ([#10860](https://github.com/Lightning-AI/lightning/pull/10860))
- Added `LightningCLI.configure_optimizers` to override the `configure_optimizers` return value ([#10860](https://github.com/Lightning-AI/lightning/pull/10860))
- Added `LightningCLI(auto_registry)` flag to register all subclasses of the registerable components automatically ([#12108](https://github.com/Lightning-AI/lightning/pull/12108))
- Added a warning that shows when `max_epochs` in the `Trainer` is not set ([#10700](https://github.com/Lightning-AI/lightning/pull/10700))
- Added support for returning a single Callback from `LightningModule.configure_callbacks` without wrapping it into a list ([#11060](https://github.com/Lightning-AI/lightning/pull/11060))
- Added `console_kwargs` for `RichProgressBar` to initialize inner Console ([#10875](https://github.com/Lightning-AI/lightning/pull/10875))
- Added support for shorthand notation to instantiate loggers with the `LightningCLI` ([#11533](https://github.com/Lightning-AI/lightning/pull/11533))
- Added a `LOGGER_REGISTRY` instance to register custom loggers to the `LightningCLI` ([#11533](https://github.com/Lightning-AI/lightning/pull/11533))
- Added info message when the `Trainer` arguments `limit_*_batches`, `overfit_batches`, or `val_check_interval` are set to `1` or `1.0` ([#11950](https://github.com/Lightning-AI/lightning/pull/11950))
- Added a `PrecisionPlugin.teardown` method ([#10990](https://github.com/Lightning-AI/lightning/pull/10990))
- Added `LightningModule.lr_scheduler_step` ([#10249](https://github.com/Lightning-AI/lightning/pull/10249))
- Added support for no pre-fetching to `DataFetcher` ([#11606](https://github.com/Lightning-AI/lightning/pull/11606))
- Added support for optimizer step progress tracking with manual optimization ([#11848](https://github.com/Lightning-AI/lightning/pull/11848))
- Return the output of the `optimizer.step`. This can be useful for `LightningLite` users, manual optimization users, or users overriding `LightningModule.optimizer_step` ([#11711](https://github.com/Lightning-AI/lightning/pull/11711))
- Teardown the active loop and strategy on exception ([#11620](https://github.com/Lightning-AI/lightning/pull/11620))
- Added a `MisconfigurationException` if user provided `opt_idx` in scheduler config doesn't match with actual optimizer index of its respective optimizer ([#11247](https://github.com/Lightning-AI/lightning/pull/11247))
- Added a `loggers` property to `Trainer` which returns a list of loggers provided by the user ([#11683](https://github.com/Lightning-AI/lightning/pull/11683))
- Added a `loggers` property to `LightningModule` which retrieves the `loggers` property from `Trainer` ([#11683](https://github.com/Lightning-AI/lightning/pull/11683))
- Added support for DDP when using a `CombinedLoader` for the training data ([#11648](https://github.com/Lightning-AI/lightning/pull/11648))
- Added a warning when using `DistributedSampler` during validation/testing ([#11479](https://github.com/Lightning-AI/lightning/pull/11479))
- Added support for `Bagua` training strategy ([#11146](https://github.com/Lightning-AI/lightning/pull/11146))
- Added support for manually returning a `poptorch.DataLoader` in a `*_dataloader` hook ([#12116](https://github.com/Lightning-AI/lightning/pull/12116))
- Added `rank_zero` module to centralize utilities ([#11747](https://github.com/Lightning-AI/lightning/pull/11747))
- Added a `_Stateful` support for `LightningDataModule` ([#11637](https://github.com/Lightning-AI/lightning/pull/11637))
- Added `_Stateful` support for `PrecisionPlugin` ([#11638](https://github.com/Lightning-AI/lightning/pull/11638))
- Added `Accelerator.is_available` to check device availability ([#11797](https://github.com/Lightning-AI/lightning/pull/11797))
- Enabled static type-checking on the signature of `Trainer` ([#11888](https://github.com/Lightning-AI/lightning/pull/11888))
- Added utility functions for moving optimizers to devices ([#11758](https://github.com/Lightning-AI/lightning/pull/11758))
- Added a warning when saving an instance of `nn.Module` with `save_hyperparameters()` ([#12068](https://github.com/Lightning-AI/lightning/pull/12068))
- Added `estimated_stepping_batches` property to `Trainer` ([#11599](https://github.com/Lightning-AI/lightning/pull/11599))
- Added support for pluggable Accelerators ([#12030](https://github.com/Lightning-AI/lightning/pull/12030))
- Added profiling for `on_load_checkpoint`/`on_save_checkpoint` callback and LightningModule hooks ([#12149](https://github.com/Lightning-AI/lightning/pull/12149))
- Added `LayerSync` and `NativeSyncBatchNorm` plugins ([#11754](https://github.com/Lightning-AI/lightning/pull/11754))
- Added optional `storage_options` argument to `Trainer.save_checkpoint()` to pass to custom `CheckpointIO` implementations ([#11891](https://github.com/Lightning-AI/lightning/pull/11891))
- Added support to explicitly specify the process group backend for parallel strategies ([#11745](https://github.com/Lightning-AI/lightning/pull/11745))
- Added `device_ids` and `num_devices` property to `Trainer` ([#12151](https://github.com/Lightning-AI/lightning/pull/12151))
- Added `Callback.state_dict()` and `Callback.load_state_dict()` methods ([#12232](https://github.com/Lightning-AI/lightning/pull/12232))
- Added `AcceleratorRegistry` ([#12180](https://github.com/Lightning-AI/lightning/pull/12180))
- Added support for Habana Accelerator (HPU) ([#11808](https://github.com/Lightning-AI/lightning/pull/11808))
- Added support for dataclasses in `apply_to_collections` ([#11889](https://github.com/Lightning-AI/lightning/pull/11889))

### Changed

- Drop PyTorch 1.7 support ([#12191](https://github.com/Lightning-AI/lightning/pull/12191)), ([#12432](https://github.com/Lightning-AI/lightning/pull/12432))
- Make `benchmark` flag optional and set its value based on the deterministic flag ([#11944](https://github.com/Lightning-AI/lightning/pull/11944))
- Implemented a new native and rich format in `_print_results` method of the `EvaluationLoop` ([#11332](https://github.com/Lightning-AI/lightning/pull/11332))
- Do not print an empty table at the end of the `EvaluationLoop` ([#12427](https://github.com/Lightning-AI/lightning/pull/12427))
- Set the `prog_bar` flag to False in `LightningModule.log_grad_norm` ([#11472](https://github.com/Lightning-AI/lightning/pull/11472))
- Raised exception in `init_dist_connection()` when torch distributed is not available ([#10418](https://github.com/Lightning-AI/lightning/pull/10418))
- The `monitor` argument in the `EarlyStopping` callback is no longer optional ([#10328](https://github.com/Lightning-AI/lightning/pull/10328))
- Do not fail if batch size could not be inferred for logging when using DeepSpeed ([#10438](https://github.com/Lightning-AI/lightning/pull/10438))
- Raised `MisconfigurationException` when `enable_progress_bar=False` and a progress bar instance has been passed in the callback list ([#10520](https://github.com/Lightning-AI/lightning/pull/10520))
- Moved `trainer.connectors.env_vars_connector._defaults_from_env_vars` to `utilities.argsparse._defaults_from_env_vars` ([#10501](https://github.com/Lightning-AI/lightning/pull/10501))
- Changes in `LightningCLI` required for the new major release of jsonargparse v4.0.0 ([#10426](https://github.com/Lightning-AI/lightning/pull/10426))
- Renamed `refresh_rate_per_second` parameter to `refresh_rate` for `RichProgressBar` signature ([#10497](https://github.com/Lightning-AI/lightning/pull/10497))
- Moved ownership of the `PrecisionPlugin` into `TrainingTypePlugin` and updated all references ([#10570](https://github.com/Lightning-AI/lightning/pull/10570))
- Fault Tolerant relies on `signal.SIGTERM` to gracefully exit instead of `signal.SIGUSR1` ([#10605](https://github.com/Lightning-AI/lightning/pull/10605))
- `Loop.restarting=...` now sets the value recursively for all subloops ([#11442](https://github.com/Lightning-AI/lightning/pull/11442))
- Raised an error if the `batch_size` cannot be inferred from the current batch if it contained a string or was a custom batch object ([#10541](https://github.com/Lightning-AI/lightning/pull/10541))
- The validation loop is now disabled when `overfit_batches > 0` is set in the Trainer ([#9709](https://github.com/Lightning-AI/lightning/pull/9709))
- Moved optimizer related logics from `Accelerator` to `TrainingTypePlugin` ([#10596](https://github.com/Lightning-AI/lightning/pull/10596))
- Moved ownership of the lightning optimizers from the `Trainer` to the `Strategy` ([#11444](https://github.com/Lightning-AI/lightning/pull/11444))
- Moved ownership of the data fetchers from the DataConnector to the Loops ([#11621](https://github.com/Lightning-AI/lightning/pull/11621))
- Moved `batch_to_device` method from `Accelerator` to `TrainingTypePlugin` ([#10649](https://github.com/Lightning-AI/lightning/pull/10649))
- The `DDPSpawnPlugin` no longer overrides the `post_dispatch` plugin hook ([#10034](https://github.com/Lightning-AI/lightning/pull/10034))
- Integrate the progress bar implementation with progress tracking ([#11213](https://github.com/Lightning-AI/lightning/pull/11213))
- The `LightningModule.{add_to_queue,get_from_queue}` hooks no longer get a `torch.multiprocessing.SimpleQueue` and instead receive a list based queue ([#10034](https://github.com/Lightning-AI/lightning/pull/10034))
- Changed `training_step`, `validation_step`, `test_step` and `predict_step` method signatures in `Accelerator` and updated input from caller side ([#10908](https://github.com/Lightning-AI/lightning/pull/10908))
- Changed the name of the temporary checkpoint that the `DDPSpawnPlugin` and related plugins save ([#10934](https://github.com/Lightning-AI/lightning/pull/10934))
- `LoggerCollection` returns only unique logger names and versions ([#10976](https://github.com/Lightning-AI/lightning/pull/10976))
- Redesigned process creation for spawn-based plugins (`DDPSpawnPlugin`, `TPUSpawnPlugin`, etc.) ([#10896](https://github.com/Lightning-AI/lightning/pull/10896))
    * All spawn-based plugins now spawn processes immediately upon calling `Trainer.{fit,validate,test,predict}`
    * The hooks/callbacks `prepare_data`, `setup`, `configure_sharded_model` and `teardown` now run under initialized process group for spawn-based plugins just like their non-spawn counterparts
    * Some configuration errors that were previously raised as `MisconfigurationException`s will now be raised as `ProcessRaisedException` (torch>=1.8) or as `Exception` (torch<1.8)
    * Removed the `TrainingTypePlugin.pre_dispatch()` method and merged it with `TrainingTypePlugin.setup()` ([#11137](https://github.com/Lightning-AI/lightning/pull/11137))
- Changed profiler to index and display the names of the hooks with a new pattern [<base class>]<class>.<hook name> ([#11026](https://github.com/Lightning-AI/lightning/pull/11026))
- Changed `batch_to_device` entry in profiling from stage-specific to generic, to match profiling of other hooks ([#11031](https://github.com/Lightning-AI/lightning/pull/11031))
- Changed the info message for finalizing ddp-spawn worker processes to a debug-level message ([#10864](https://github.com/Lightning-AI/lightning/pull/10864))
- Removed duplicated file extension when uploading model checkpoints with `NeptuneLogger` ([#11015](https://github.com/Lightning-AI/lightning/pull/11015))
- Removed `__getstate__` and `__setstate__` of `RichProgressBar` ([#11100](https://github.com/Lightning-AI/lightning/pull/11100))
- The `DDPPlugin` and `DDPSpawnPlugin` and their subclasses now remove the `SyncBatchNorm` wrappers in `teardown()` to enable proper support at inference after fitting ([#11078](https://github.com/Lightning-AI/lightning/pull/11078))
- Moved ownership of the `Accelerator` instance to the `TrainingTypePlugin`; all training-type plugins now take an optional parameter `accelerator` ([#11022](https://github.com/Lightning-AI/lightning/pull/11022))
- Renamed the `TrainingTypePlugin` to `Strategy` ([#11120](https://github.com/Lightning-AI/lightning/pull/11120))
    * Renamed the `ParallelPlugin` to `ParallelStrategy` ([#11123](https://github.com/Lightning-AI/lightning/pull/11123))
    * Renamed the `DataParallelPlugin` to `DataParallelStrategy` ([#11183](https://github.com/Lightning-AI/lightning/pull/11183))
    * Renamed the `DDPPlugin` to `DDPStrategy` ([#11142](https://github.com/Lightning-AI/lightning/pull/11142))
    * Renamed the `DDP2Plugin` to `DDP2Strategy` ([#11185](https://github.com/Lightning-AI/lightning/pull/11185))
    * Renamed the `DDPShardedPlugin` to `DDPShardedStrategy` ([#11186](https://github.com/Lightning-AI/lightning/pull/11186))
    * Renamed the `DDPFullyShardedPlugin` to `DDPFullyShardedStrategy` ([#11143](https://github.com/Lightning-AI/lightning/pull/11143))
    * Renamed the `DDPSpawnPlugin` to `DDPSpawnStrategy` ([#11145](https://github.com/Lightning-AI/lightning/pull/11145))
    * Renamed the `DDPSpawnShardedPlugin` to `DDPSpawnShardedStrategy` ([#11210](https://github.com/Lightning-AI/lightning/pull/11210))
    * Renamed the `DeepSpeedPlugin` to `DeepSpeedStrategy` ([#11194](https://github.com/Lightning-AI/lightning/pull/11194))
    * Renamed the `HorovodPlugin` to `HorovodStrategy` ([#11195](https://github.com/Lightning-AI/lightning/pull/11195))
    * Renamed the `TPUSpawnPlugin` to `TPUSpawnStrategy` ([#11190](https://github.com/Lightning-AI/lightning/pull/11190))
    * Renamed the `IPUPlugin` to `IPUStrategy` ([#11193](https://github.com/Lightning-AI/lightning/pull/11193))
    * Renamed the `SingleDevicePlugin` to `SingleDeviceStrategy` ([#11182](https://github.com/Lightning-AI/lightning/pull/11182))
    * Renamed the `SingleTPUPlugin` to `SingleTPUStrategy` ([#11182](https://github.com/Lightning-AI/lightning/pull/11182))
    * Renamed the `TrainingTypePluginsRegistry` to `StrategyRegistry` ([#11233](https://github.com/Lightning-AI/lightning/pull/11233))
- Marked the `ResultCollection`, `ResultMetric`, and `ResultMetricCollection` classes as protected ([#11130](https://github.com/Lightning-AI/lightning/pull/11130))
- Marked `trainer.checkpoint_connector` as protected ([#11550](https://github.com/Lightning-AI/lightning/pull/11550))
- The epoch start/end hooks are now called by the `FitLoop` instead of the `TrainingEpochLoop` ([#11201](https://github.com/Lightning-AI/lightning/pull/11201))
- DeepSpeed does not require lightning module zero 3 partitioning ([#10655](https://github.com/Lightning-AI/lightning/pull/10655))
- Moved `Strategy` classes to the `strategies` directory ([#11226](https://github.com/Lightning-AI/lightning/pull/11226))
- Renamed `training_type_plugin` file to `strategy` ([#11239](https://github.com/Lightning-AI/lightning/pull/11239))
- Changed `DeviceStatsMonitor` to group metrics based on the logger's `group_separator` ([#11254](https://github.com/Lightning-AI/lightning/pull/11254))
- Raised `UserWarning` if evaluation is triggered with `best` ckpt and trainer is configured with multiple checkpoint callbacks ([#11274](https://github.com/Lightning-AI/lightning/pull/11274))
- `Trainer.logged_metrics` now always contains scalar tensors, even when a Python scalar was logged ([#11270](https://github.com/Lightning-AI/lightning/pull/11270))
- The tuner now uses the checkpoint connector to copy and restore its state ([#11518](https://github.com/Lightning-AI/lightning/pull/11518))
- Changed `MisconfigurationException` to `ModuleNotFoundError` when `rich` isn't available ([#11360](https://github.com/Lightning-AI/lightning/pull/11360))
- The `trainer.current_epoch` value is now increased by 1 during and after `on_train_end` ([#8578](https://github.com/Lightning-AI/lightning/pull/8578))
- The `trainer.global_step` value now accounts for multiple optimizers and TBPTT splits ([#11805](https://github.com/Lightning-AI/lightning/pull/11805))
- The `trainer.global_step` value is now increased right after the `optimizer.step()` call which will impact users who access it during an intra-training validation hook ([#11805](https://github.com/Lightning-AI/lightning/pull/11805))
- The filename of checkpoints created with `ModelCheckpoint(filename='{step}')` is different compared to previous versions. A checkpoint saved after 1 step will be named `step=1.ckpt` instead of `step=0.ckpt` ([#11805](https://github.com/Lightning-AI/lightning/pull/11805))
- Inherit from `ABC` for `Accelerator`: Users need to implement `auto_device_count` ([#11521](https://github.com/Lightning-AI/lightning/pull/11521))
- Changed `parallel_devices` property in `ParallelStrategy` to be lazy initialized ([#11572](https://github.com/Lightning-AI/lightning/pull/11572))
- Updated `TQDMProgressBar` to run a separate progress bar for each eval dataloader ([#11657](https://github.com/Lightning-AI/lightning/pull/11657))
- Sorted `SimpleProfiler(extended=False)` summary based on mean duration for each hook ([#11671](https://github.com/Lightning-AI/lightning/pull/11671))
- Avoid enforcing `shuffle=False` for eval dataloaders ([#11575](https://github.com/Lightning-AI/lightning/pull/11575))
- When using DP (data-parallel), Lightning will no longer automatically reduce all tensors returned in training_step; it will only reduce the loss unless `training_step_end` is overridden ([#11594](https://github.com/Lightning-AI/lightning/pull/11594))
- When using DP (data-parallel), the `training_epoch_end` hook will no longer receive reduced outputs from `training_step` and instead get the full tensor of results from all GPUs ([#11594](https://github.com/Lightning-AI/lightning/pull/11594))
- Changed default logger name to `lightning_logs` for consistency ([#11762](https://github.com/Lightning-AI/lightning/pull/11762))
- Rewrote `accelerator_connector` ([#11448](https://github.com/Lightning-AI/lightning/pull/11448))
- When manual optimization is used with DDP, we no longer force `find_unused_parameters=True` ([#12425](https://github.com/Lightning-AI/lightning/pull/12425))
- Disable loading dataloades if corresponding `limit_batches=0` ([#11576](https://github.com/Lightning-AI/lightning/pull/11576))
- Removed `is_global_zero` check in `training_epoch_loop` before `logger.save`. If you have a custom logger that implements `save` the Trainer will now call `save` on all ranks by default. To change this behavior add `@rank_zero_only` to your `save` implementation ([#12134](https://github.com/Lightning-AI/lightning/pull/12134))
- Disabled tuner with distributed strategies ([#12179](https://github.com/Lightning-AI/lightning/pull/12179))
- Marked `trainer.logger_connector` as protected ([#12195](https://github.com/Lightning-AI/lightning/pull/12195))
- Move `Strategy.process_dataloader` function call from `fit/evaluation/predict_loop.py` to `data_connector.py` ([#12251](https://github.com/Lightning-AI/lightning/pull/12251))
- `ModelCheckpoint(save_last=True, every_n_epochs=N)` now saves a "last" checkpoint every epoch (disregarding `every_n_epochs`) instead of only once at the end of training ([#12418](https://github.com/Lightning-AI/lightning/pull/12418))
- The strategies that support `sync_batchnorm` now only apply it when fitting ([#11919](https://github.com/Lightning-AI/lightning/pull/11919))
- Avoided fallback on CPU if no devices are provided for other accelerators ([#12410](https://github.com/Lightning-AI/lightning/pull/12410))
- Modified `supporters.py` so that in the accumulator element (for loss) is created directly on the device ([#12430](https://github.com/Lightning-AI/lightning/pull/12430))
- Removed `EarlyStopping.on_save_checkpoint` and `EarlyStopping.on_load_checkpoint` in favor of `EarlyStopping.state_dict` and `EarlyStopping.load_state_dict` ([#11887](https://github.com/Lightning-AI/lightning/pull/11887))
- Removed `BaseFinetuning.on_save_checkpoint` and `BaseFinetuning.on_load_checkpoint` in favor of `BaseFinetuning.state_dict` and `BaseFinetuning.load_state_dict` ([#11887](https://github.com/Lightning-AI/lightning/pull/11887))
- Removed `BackboneFinetuning.on_save_checkpoint` and `BackboneFinetuning.on_load_checkpoint` in favor of `BackboneFinetuning.state_dict` and `BackboneFinetuning.load_state_dict` ([#11887](https://github.com/Lightning-AI/lightning/pull/11887))
- Removed `ModelCheckpoint.on_save_checkpoint` and `ModelCheckpoint.on_load_checkpoint` in favor of `ModelCheckpoint.state_dict` and `ModelCheckpoint.load_state_dict` ([#11887](https://github.com/Lightning-AI/lightning/pull/11887))
- Removed `Timer.on_save_checkpoint` and `Timer.on_load_checkpoint` in favor of `Timer.state_dict` and `Timer.load_state_dict` ([#11887](https://github.com/Lightning-AI/lightning/pull/11887))
- Replaced PostLocalSGDOptimizer with a dedicated model averaging component ([#12378](https://github.com/Lightning-AI/lightning/pull/12378))

### Deprecated

- Deprecated `training_type_plugin` property in favor of `strategy` in `Trainer` and updated the references ([#11141](https://github.com/Lightning-AI/lightning/pull/11141))
- Deprecated `Trainer.{validated,tested,predicted}_ckpt_path` and replaced with read-only property `Trainer.ckpt_path` set when checkpoints loaded via `Trainer.{fit,validate,test,predict}` ([#11696](https://github.com/Lightning-AI/lightning/pull/11696))
- Deprecated `ClusterEnvironment.master_{address,port}` in favor of `ClusterEnvironment.main_{address,port}` ([#10103](https://github.com/Lightning-AI/lightning/pull/10103))
- Deprecated `DistributedType` in favor of `_StrategyType` ([#10505](https://github.com/Lightning-AI/lightning/pull/10505))
- Deprecated the `precision_plugin` constructor argument from `Accelerator` ([#10570](https://github.com/Lightning-AI/lightning/pull/10570))
- Deprecated `DeviceType` in favor of `_AcceleratorType` ([#10503](https://github.com/Lightning-AI/lightning/pull/10503))
- Deprecated the property `Trainer.slurm_job_id` in favor of the new `SLURMEnvironment.job_id()` method ([#10622](https://github.com/Lightning-AI/lightning/pull/10622))
- Deprecated the access to the attribute `IndexBatchSamplerWrapper.batch_indices` in favor of `IndexBatchSamplerWrapper.seen_batch_indices` ([#10870](https://github.com/Lightning-AI/lightning/pull/10870))
- Deprecated `on_init_start` and `on_init_end` callback hooks ([#10940](https://github.com/Lightning-AI/lightning/pull/10940))
- Deprecated `Trainer.call_hook` in favor of `Trainer._call_callback_hooks`, `Trainer._call_lightning_module_hook`, `Trainer._call_ttp_hook`, and `Trainer._call_accelerator_hook` ([#10979](https://github.com/Lightning-AI/lightning/pull/10979))
- Deprecated `TrainingTypePlugin.post_dispatch` in favor of `TrainingTypePlugin.teardown` ([#10939](https://github.com/Lightning-AI/lightning/pull/10939))
- Deprecated `ModelIO.on_hpc_{save/load}` in favor of `CheckpointHooks.on_{save/load}_checkpoint` ([#10911](https://github.com/Lightning-AI/lightning/pull/10911))
- Deprecated `Trainer.run_stage` in favor of `Trainer.{fit,validate,test,predict}` ([#11000](https://github.com/Lightning-AI/lightning/pull/11000))
- Deprecated `Trainer.lr_schedulers` in favor of `Trainer.lr_scheduler_configs` which returns a list of dataclasses instead of dictionaries ([#11443](https://github.com/Lightning-AI/lightning/pull/11443))
- Deprecated `Trainer.verbose_evaluate` in favor of `EvaluationLoop(verbose=...)` ([#10931](https://github.com/Lightning-AI/lightning/pull/10931))
- Deprecated `Trainer.should_rank_save_checkpoint` Trainer property ([#11068](https://github.com/Lightning-AI/lightning/pull/11068))
- Deprecated `Trainer.lightning_optimizers` ([#11444](https://github.com/Lightning-AI/lightning/pull/11444))
- Deprecated `TrainerOptimizersMixin` and moved functionality to `core/optimizer.py`([#11155](https://github.com/Lightning-AI/lightning/pull/11155))
- Deprecated the `on_train_batch_end(outputs)` format when multiple optimizers are used and TBPTT is enabled ([#12182](https://github.com/Lightning-AI/lightning/pull/12182))
- Deprecated the `training_epoch_end(outputs)` format when multiple optimizers are used and TBPTT is enabled ([#12182](https://github.com/Lightning-AI/lightning/pull/12182))
- Deprecated `TrainerCallbackHookMixin` ([#11148](https://github.com/Lightning-AI/lightning/pull/11148))
- Deprecated `TrainerDataLoadingMixin` and moved functionality to `Trainer` and `DataConnector` ([#11282](https://github.com/Lightning-AI/lightning/pull/11282))
- Deprecated function `pytorch_lightning.callbacks.device_stats_monitor.prefix_metric_keys` ([#11254](https://github.com/Lightning-AI/lightning/pull/11254))
- Deprecated `Callback.on_epoch_start` hook in favour of `Callback.on_{train/val/test}_epoch_start` ([#11578](https://github.com/Lightning-AI/lightning/pull/11578))
- Deprecated `Callback.on_epoch_end` hook in favour of `Callback.on_{train/val/test}_epoch_end` ([#11578](https://github.com/Lightning-AI/lightning/pull/11578))
- Deprecated `LightningModule.on_epoch_start` hook in favor of `LightningModule.on_{train/val/test}_epoch_start` ([#11578](https://github.com/Lightning-AI/lightning/pull/11578))
- Deprecated `LightningModule.on_epoch_end` hook in favor of `LightningModule.on_{train/val/test}_epoch_end` ([#11578](https://github.com/Lightning-AI/lightning/pull/11578))
- Deprecated `on_before_accelerator_backend_setup` callback hook in favour of `setup` ([#11568](https://github.com/Lightning-AI/lightning/pull/11568))
- Deprecated `on_batch_start` and `on_batch_end` callback hooks in favor of `on_train_batch_start` and `on_train_batch_end` ([#11577](https://github.com/Lightning-AI/lightning/pull/11577))
- Deprecated `on_configure_sharded_model` callback hook in favor of `setup` ([#11627](https://github.com/Lightning-AI/lightning/pull/11627))
- Deprecated `pytorch_lightning.utilities.distributed.rank_zero_only` in favor of `pytorch_lightning.utilities.rank_zero.rank_zero_only` ([#11747](https://github.com/Lightning-AI/lightning/pull/11747))
- Deprecated `pytorch_lightning.utilities.distributed.rank_zero_debug` in favor of `pytorch_lightning.utilities.rank_zero.rank_zero_debug` ([#11747](https://github.com/Lightning-AI/lightning/pull/11747))
- Deprecated `pytorch_lightning.utilities.distributed.rank_zero_info` in favor of `pytorch_lightning.utilities.rank_zero.rank_zero_info` ([#11747](https://github.com/Lightning-AI/lightning/pull/11747))
- Deprecated `pytorch_lightning.utilities.warnings.rank_zero_warn` in favor of `pytorch_lightning.utilities.rank_zero.rank_zero_warn` ([#11747](https://github.com/Lightning-AI/lightning/pull/11747))
- Deprecated `pytorch_lightning.utilities.warnings.rank_zero_deprecation` in favor of `pytorch_lightning.utilities.rank_zero.rank_zero_deprecation` ([#11747](https://github.com/Lightning-AI/lightning/pull/11747))
- Deprecated `pytorch_lightning.utilities.warnings.LightningDeprecationWarning` in favor of `pytorch_lightning.utilities.rank_zero.LightningDeprecationWarning` ([#11747](https://github.com/Lightning-AI/lightning/pull/11747))
- Deprecated `on_pretrain_routine_start` and `on_pretrain_routine_end` callback hooks in favor of `on_fit_start` ([#11794](https://github.com/Lightning-AI/lightning/pull/11794))
- Deprecated `LightningModule.on_pretrain_routine_start` and `LightningModule.on_pretrain_routine_end` hooks in favor of `on_fit_start` ([#12122](https://github.com/Lightning-AI/lightning/pull/12122))
- Deprecated `agg_key_funcs` and `agg_default_func` parameters from `LightningLoggerBase` ([#11871](https://github.com/Lightning-AI/lightning/pull/11871))
- Deprecated `LightningLoggerBase.update_agg_funcs` ([#11871](https://github.com/Lightning-AI/lightning/pull/11871))
- Deprecated `LightningLoggerBase.agg_and_log_metrics` in favor of `LightningLoggerBase.log_metrics` ([#11832](https://github.com/Lightning-AI/lightning/pull/11832))
- Deprecated passing `weights_save_path` to the `Trainer` constructor in favor of adding the `ModelCheckpoint` callback with `dirpath` directly to the list of callbacks ([#12084](https://github.com/Lightning-AI/lightning/pull/12084))
- Deprecated `pytorch_lightning.profiler.AbstractProfiler` in favor of `pytorch_lightning.profiler.Profiler` ([#12106](https://github.com/Lightning-AI/lightning/pull/12106))
- Deprecated `pytorch_lightning.profiler.BaseProfiler` in favor of `pytorch_lightning.profiler.Profiler` ([#12150](https://github.com/Lightning-AI/lightning/pull/12150))
- Deprecated `BaseProfiler.profile_iterable` ([#12102](https://github.com/Lightning-AI/lightning/pull/12102))
- Deprecated `LoggerCollection` in favor of `trainer.loggers` ([#12147](https://github.com/Lightning-AI/lightning/pull/12147))
- Deprecated `PrecisionPlugin.on_{save,load}_checkpoint` in favor of `PrecisionPlugin.{state_dict,load_state_dict}` ([#11978](https://github.com/Lightning-AI/lightning/pull/11978))
- Deprecated `LightningDataModule.on_save/load_checkpoint` in favor of `state_dict/load_state_dict` ([#11893](https://github.com/Lightning-AI/lightning/pull/11893))
- Deprecated `Trainer.use_amp` in favor of `Trainer.amp_backend` ([#12312](https://github.com/Lightning-AI/lightning/pull/12312))
- Deprecated `LightingModule.use_amp` in favor of `Trainer.amp_backend` ([#12315](https://github.com/Lightning-AI/lightning/pull/12315))
- Deprecated specifying the process group backend through the environment variable `PL_TORCH_DISTRIBUTED_BACKEND` ([#11745](https://github.com/Lightning-AI/lightning/pull/11745))
- Deprecated `ParallelPlugin.torch_distributed_backend` in favor of `DDPStrategy.process_group_backend` property ([#11745](https://github.com/Lightning-AI/lightning/pull/11745))
- Deprecated `ModelCheckpoint.save_checkpoint` in favor of `Trainer.save_checkpoint` ([#12456](https://github.com/Lightning-AI/lightning/pull/12456))
- Deprecated `Trainer.devices` in favor of `Trainer.num_devices` and `Trainer.device_ids` ([#12151](https://github.com/Lightning-AI/lightning/pull/12151))
- Deprecated `Trainer.root_gpu` in favor of `Trainer.strategy.root_device.index` when GPU is used ([#12262](https://github.com/Lightning-AI/lightning/pull/12262))
- Deprecated `Trainer.num_gpus` in favor of `Trainer.num_devices` when GPU is used ([#12384](https://github.com/Lightning-AI/lightning/pull/12384))
- Deprecated `Trainer.ipus` in favor of `Trainer.num_devices` when IPU is used ([#12386](https://github.com/Lightning-AI/lightning/pull/12386))
- Deprecated `Trainer.num_processes` in favor of `Trainer.num_devices` ([#12388](https://github.com/Lightning-AI/lightning/pull/12388))
- Deprecated `Trainer.data_parallel_device_ids` in favor of `Trainer.device_ids` ([#12072](https://github.com/Lightning-AI/lightning/pull/12072))
- Deprecated returning state from `Callback.on_save_checkpoint` in favor of returning state in `Callback.state_dict` for checkpointing ([#11887](https://github.com/Lightning-AI/lightning/pull/11887))
- Deprecated passing only the callback state to `Callback.on_load_checkpoint(callback_state)` in favor of passing the callback state to `Callback.load_state_dict` and in 1.8, passing the entire checkpoint dictionary to `Callback.on_load_checkpoint(checkpoint)` ([#11887](https://github.com/Lightning-AI/lightning/pull/11887))
- Deprecated `Trainer.gpus` in favor of `Trainer.device_ids` or `Trainer.num_devices` ([#12436](https://github.com/Lightning-AI/lightning/pull/12436))
- Deprecated `Trainer.tpu_cores` in favor of `Trainer.num_devices` ([#12437](https://github.com/Lightning-AI/lightning/pull/12437))

### Removed

- Removed deprecated parameter `method` in `pytorch_lightning.utilities.model_helpers.is_overridden` ([#10507](https://github.com/Lightning-AI/lightning/pull/10507))
- Remove deprecated method `ClusterEnvironment.creates_children` ([#10339](https://github.com/Lightning-AI/lightning/pull/10339))
- Removed deprecated `TrainerModelHooksMixin.is_function_implemented` and `TrainerModelHooksMixin.has_arg` ([#10322](https://github.com/Lightning-AI/lightning/pull/10322))
- Removed deprecated `pytorch_lightning.utilities.device_dtype_mixin.DeviceDtypeModuleMixin` in favor of `pytorch_lightning.core.mixins.device_dtype_mixin.DeviceDtypeModuleMixin` ([#10442](https://github.com/Lightning-AI/lightning/pull/10442))
- Removed deprecated `LightningModule.loaded_optimizer_states_dict` property ([#10346](https://github.com/Lightning-AI/lightning/pull/10346))
- Removed deprecated `Trainer.fit(train_dataloader=)`, `Trainer.validate(val_dataloaders=)`, and `Trainer.test(test_dataloader=)` ([#10325](https://github.com/Lightning-AI/lightning/pull/10325))
- Removed deprecated `has_prepared_data`, `has_setup_fit`, `has_setup_validate`, `has_setup_test`, `has_setup_predict`, `has_teardown_fit`, `has_teardown_validate`, `has_teardown_test` and `has_teardown_predict` datamodule lifecycle properties  ([#10350](https://github.com/Lightning-AI/lightning/pull/10350))
- Removed deprecated `every_n_val_epochs` parameter of ModelCheckpoint ([#10366](https://github.com/Lightning-AI/lightning/pull/10366))
- Removed deprecated `import pytorch_lightning.profiler.profilers` in favor of `import pytorch_lightning.profiler` ([#10443](https://github.com/Lightning-AI/lightning/pull/10443))
- Removed deprecated property `configure_slurm_dpp` from accelerator connector ([#10370](https://github.com/Lightning-AI/lightning/pull/10370))
- Removed deprecated arguments `num_nodes` and `sync_batchnorm` from `DDPPlugin`, `DDPSpawnPlugin`, `DeepSpeedPlugin` ([#10357](https://github.com/Lightning-AI/lightning/pull/10357))
- Removed deprecated property `is_slurm_managing_tasks` from AcceleratorConnector ([#10353](https://github.com/Lightning-AI/lightning/pull/10353))
- Removed deprecated `LightningModule.log(tbptt_reduce_fx, tbptt_reduce_token, sync_dist_op)` ([#10423](https://github.com/Lightning-AI/lightning/pull/10423))
- Removed deprecated `Plugin.task_idx` ([#10441](https://github.com/Lightning-AI/lightning/pull/10441))
- Removed deprecated method `master_params` from PrecisionPlugin ([#10372](https://github.com/Lightning-AI/lightning/pull/10372))
- Removed the automatic detachment of "extras" returned from `training_step`. For example, `return {'loss': ..., 'foo': foo.detach()}` will now be necessary if `foo` has gradients which you do not want to store ([#10424](https://github.com/Lightning-AI/lightning/pull/10424))
- Removed deprecated passthrough methods and properties from `Accelerator` base class:
  * ([#10403](https://github.com/Lightning-AI/lightning/pull/10403))
  * ([#10448](https://github.com/Lightning-AI/lightning/pull/10448))
- Removed deprecated signature for `transfer_batch_to_device` hook. The new argument `dataloader_idx` is now required ([#10480](https://github.com/Lightning-AI/lightning/pull/10480))
- Removed deprecated `utilities.distributed.rank_zero_{warn/deprecation}` ([#10451](https://github.com/Lightning-AI/lightning/pull/10451))
- Removed deprecated `mode` argument from `ModelSummary` class ([#10449](https://github.com/Lightning-AI/lightning/pull/10449))
- Removed deprecated `Trainer.train_loop` property in favor of `Trainer.fit_loop` ([#10482](https://github.com/Lightning-AI/lightning/pull/10482))
- Removed deprecated `Trainer.train_loop` property in favor of `Trainer.fit_loop` ([#10482](https://github.com/Lightning-AI/lightning/pull/10482))
- Removed deprecated `disable_validation` property from Trainer ([#10450](https://github.com/Lightning-AI/lightning/pull/10450))
- Removed deprecated `CheckpointConnector.hpc_load` property in favor of `CheckpointConnector.restore` ([#10525](https://github.com/Lightning-AI/lightning/pull/10525))
- Removed deprecated `reload_dataloaders_every_epoch` from `Trainer` in favour of `reload_dataloaders_every_n_epochs` ([#10481](https://github.com/Lightning-AI/lightning/pull/10481))
- Removed the `precision_plugin` attribute from `Accelerator` in favor of its equivalent attribute `precision_plugin` in the `TrainingTypePlugin` ([#10570](https://github.com/Lightning-AI/lightning/pull/10570))
- Removed `DeepSpeedPlugin.{precision,amp_type,amp_level}` properties ([#10657](https://github.com/Lightning-AI/lightning/pull/10657))
- Removed patching of `on_before_batch_transfer`, `transfer_batch_to_device` and `on_after_batch_transfer` hooks in `LightningModule` ([#10603](https://github.com/Lightning-AI/lightning/pull/10603))
- Removed argument `return_result` from the `DDPSpawnPlugin.spawn()` method ([#10867](https://github.com/Lightning-AI/lightning/pull/10867))
- Removed the property `TrainingTypePlugin.results` and corresponding properties in subclasses ([#10034](https://github.com/Lightning-AI/lightning/pull/10034))
- Removed the `mp_queue` attribute from `DDPSpawnPlugin` and `TPUSpawnPlugin` ([#10034](https://github.com/Lightning-AI/lightning/pull/10034))
- Removed unnecessary `_move_optimizer_state` method overrides from `TPUSpawnPlugin` and `SingleTPUPlugin` ([#10849](https://github.com/Lightning-AI/lightning/pull/10849))
- Removed `should_rank_save_checkpoint` property from `TrainingTypePlugin` ([#11070](https://github.com/Lightning-AI/lightning/pull/11070))
- Removed `model_sharded_context` method from `Accelerator` ([#10886](https://github.com/Lightning-AI/lightning/pull/10886))
- Removed method `pre_dispatch` from the `PrecisionPlugin` ([#10887](https://github.com/Lightning-AI/lightning/pull/10887))
- Removed method `setup_optimizers_in_pre_dispatch` from the `strategies` and achieve the same logic in `setup` and `pre_dispatch` methods ([#10906](https://github.com/Lightning-AI/lightning/pull/10906))
- Removed methods `pre_dispatch`, `dispatch` and `post_dispatch` from the `Accelerator` ([#10885](https://github.com/Lightning-AI/lightning/pull/10885))
- Removed method `training_step`, `test_step`, `validation_step` and `predict_step` from the `Accelerator` ([#10890](https://github.com/Lightning-AI/lightning/pull/10890))
- Removed `TrainingTypePlugin.start_{training,evaluating,predicting}` hooks and the same in all subclasses ([#10989](https://github.com/Lightning-AI/lightning/pull/10989), [#10896](https://github.com/Lightning-AI/lightning/pull/10896))
- Removed `Accelerator.on_train_start` ([#10999](https://github.com/Lightning-AI/lightning/pull/10999))
- Removed support for Python 3.6 ([#11117](https://github.com/Lightning-AI/lightning/pull/11117))
- Removed `Strategy.init_optimizers` in favor of `Strategy.setup_optimizers` ([#11236](https://github.com/Lightning-AI/lightning/pull/11236))
- Removed `profile("training_step_and_backward")` in `Closure` class since we already profile calls `training_step` and `backward` ([#11222](https://github.com/Lightning-AI/lightning/pull/11222))
- Removed `Strategy.optimizer_zero_grad` ([#11246](https://github.com/Lightning-AI/lightning/pull/11246))
- Removed `Strategy.on_gpu` ([#11537](https://github.com/Lightning-AI/lightning/pull/11537))
- Removed `Strategy.on_tpu` property ([#11536](https://github.com/Lightning-AI/lightning/pull/11536))
- Removed the abstract property `LightningLoggerBase.experiment` ([#11603](https://github.com/Lightning-AI/lightning/pull/11603))
- Removed `FitLoop.current_epoch` getter and setter ([#11562](https://github.com/Lightning-AI/lightning/pull/11562))
- Removed access to `_short_id` in `NeptuneLogger` ([#11517](https://github.com/Lightning-AI/lightning/pull/11517))
- Removed `log_text` and `log_image` from the `LightningLoggerBase` API ([#11857](https://github.com/Lightning-AI/lightning/pull/11857))
- Removed calls to `profile("model_forward")` in favor of profiling `training_step` ([#12032](https://github.com/Lightning-AI/lightning/pull/12032))
- Removed `get_mp_spawn_kwargs` from `DDPSpawnStrategy` and `TPUSpawnStrategy` in favor of configuration in the `_SpawnLauncher` ([#11966](https://github.com/Lightning-AI/lightning/pull/11966))
- Removed `_aggregate_metrics`, `_reduce_agg_metrics`, and `_finalize_agg_metrics` from `LightningLoggerBase` ([#12053](https://github.com/Lightning-AI/lightning/pull/12053))
- Removed the `AcceleratorConnector.device_type` property ([#12081](https://github.com/Lightning-AI/lightning/pull/12081))
- Removed `AcceleratorConnector.num_nodes` ([#12107](https://github.com/Lightning-AI/lightning/pull/12107))
- Removed `AcceleratorConnector.has_ipu` property ([#12111](https://github.com/Lightning-AI/lightning/pull/12111))
- Removed `AcceleratorConnector.use_ipu` property ([#12110](https://github.com/Lightning-AI/lightning/pull/12110))
- Removed `AcceleratorConnector.has_tpu` property ([#12109](https://github.com/Lightning-AI/lightning/pull/12109))
- Removed `AcceleratorConnector.use_dp` property ([#12112](https://github.com/Lightning-AI/lightning/pull/12112))
- Removed `configure_sync_batchnorm` from `ParallelStrategy` and all other strategies that inherit from it ([#11754](https://github.com/Lightning-AI/lightning/pull/11754))
- Removed public attribute `sync_batchnorm` from strategies ([#11754](https://github.com/Lightning-AI/lightning/pull/11754))
- Removed `AcceleratorConnector.root_gpu` property ([#12262](https://github.com/Lightning-AI/lightning/pull/12262))
- Removed `AcceleratorConnector.tpu_id` property ([#12387](https://github.com/Lightning-AI/lightning/pull/12387))
- Removed `AcceleratorConnector.num_gpus` property ([#12384](https://github.com/Lightning-AI/lightning/pull/12384))
- Removed `AcceleratorConnector.num_ipus` property ([#12386](https://github.com/Lightning-AI/lightning/pull/12386))
- Removed `AcceleratorConnector.num_processes` property ([#12388](https://github.com/Lightning-AI/lightning/pull/12388))
- Removed `AcceleratorConnector.parallel_device_ids` property ([#12072](https://github.com/Lightning-AI/lightning/pull/12072))
- Removed `AcceleratorConnector.devices` property ([#12435](https://github.com/Lightning-AI/lightning/pull/12435))
- Removed `AcceleratorConnector.parallel_devices` property ([#12075](https://github.com/Lightning-AI/lightning/pull/12075))
- Removed `AcceleratorConnector.tpu_cores` property ([#12437](https://github.com/Lightning-AI/lightning/pull/12437))

### Fixed

- Fixed an issue where `ModelCheckpoint` could delete last checkpoint from the old directory when `dirpath` has changed during resumed training ([#12225](https://github.com/Lightning-AI/lightning/pull/12225))
- Fixed an issue where `ModelCheckpoint` could delete older checkpoints when `dirpath` has changed during resumed training ([#12045](https://github.com/Lightning-AI/lightning/pull/12045))
- Fixed an issue where `HorovodStrategy.teardown()` did not complete gracefully if an exception was thrown during callback setup [#11752](https://github.com/Lightning-AI/lightning/pull/11752)
- Fixed security vulnerabilities CVE-2020-1747 and CVE-2020-14343 caused by the `PyYAML` dependency ([#11099](https://github.com/Lightning-AI/lightning/pull/11099))
- Fixed security vulnerability "CWE-94: Improper Control of Generation of Code (Code Injection)" ([#12212](https://github.com/Lightning-AI/lightning/pull/12212))
- Fixed logging on `{test,validation}_epoch_end` with multiple dataloaders ([#11132](https://github.com/Lightning-AI/lightning/pull/11132))
- Reset the validation progress tracking state after sanity checking ([#11218](https://github.com/Lightning-AI/lightning/pull/11218))
- Fixed double evaluation bug with fault-tolerance enabled where the second call was completely skipped ([#11119](https://github.com/Lightning-AI/lightning/pull/11119))
- Fixed an issue with the `TPUSpawnPlugin` handling the `XLA_USE_BF16` environment variable incorrectly ([#10990](https://github.com/Lightning-AI/lightning/pull/10990))
- Fixed wrong typehint for `Trainer.lightning_optimizers` ([#11155](https://github.com/Lightning-AI/lightning/pull/11155))
- Fixed the lr-scheduler state not being dumped to checkpoint when using the deepspeed strategy ([#11307](https://github.com/Lightning-AI/lightning/pull/11307))
- Fixed bug that forced overriding `configure_optimizers` with the CLI ([#11672](https://github.com/Lightning-AI/lightning/pull/11672))
- Fixed type promotion when tensors of higher category than float are logged ([#11401](https://github.com/Lightning-AI/lightning/pull/11401))
- Fixed `SimpleProfiler` summary ([#11414](https://github.com/Lightning-AI/lightning/pull/11414))
- No longer set a `DistributedSampler` to the `poptorch.DataLoader` when IPUs are used ([#12114](https://github.com/Lightning-AI/lightning/pull/12114))
- Fixed bug where progress bar was not being disabled when not in rank zero during predict ([#11377](https://github.com/Lightning-AI/lightning/pull/11377))
- Fixed the mid-epoch warning call while resuming training ([#11556](https://github.com/Lightning-AI/lightning/pull/11556))
- Fixed `LightningModule.{un,}toggle_model` when only 1 optimizer is used ([#12088](https://github.com/Lightning-AI/lightning/pull/12088))
- Fixed an issue in `RichProgressbar` to display the metrics logged only on main progress bar ([#11690](https://github.com/Lightning-AI/lightning/pull/11690))
- Fixed `RichProgressBar` progress when refresh rate does not evenly divide the total counter ([#11668](https://github.com/Lightning-AI/lightning/pull/11668))
- Fixed `RichProgressBar` progress validation bar total when using multiple validation runs within a single training epoch ([#11668](https://github.com/Lightning-AI/lightning/pull/11668))
- Configure native Deepspeed schedulers with interval='step' ([#11788](https://github.com/Lightning-AI/lightning/pull/11788)), ([#12031](https://github.com/Lightning-AI/lightning/pull/12031))
- Update `RichProgressBarTheme` styles after detecting light theme on colab ([#10993](https://github.com/Lightning-AI/lightning/pull/10993))
- Fixed passing `_ddp_params_and_buffers_to_ignore` ([#11949](https://github.com/Lightning-AI/lightning/pull/11949))
- Fixed an `AttributeError` when calling `save_hyperparameters` and no parameters need saving ([#11827](https://github.com/Lightning-AI/lightning/pull/11827))
- Fixed environment variable priority for global rank determination ([#11406](https://github.com/Lightning-AI/lightning/pull/11406))
- Fixed an issue that caused the Trainer to produce identical results on subsequent runs without explicit re-seeding ([#11870](https://github.com/Lightning-AI/lightning/pull/11870))
- Fixed an issue that caused the Tuner to affect the random state ([#11870](https://github.com/Lightning-AI/lightning/pull/11870))
- Fixed to avoid common hook warning if no hook is overridden ([#12131](https://github.com/Lightning-AI/lightning/pull/12131))
- Fixed deepspeed keeping old sub-folders in same ckpt path ([#12194](https://github.com/Lightning-AI/lightning/pull/12194))
- Fixed returning logged metrics instead of callback metrics during evaluation ([#12224](https://github.com/Lightning-AI/lightning/pull/12224))
- Fixed the case where `logger=None` is passed to the Trainer ([#12249](https://github.com/Lightning-AI/lightning/pull/12249))
- Fixed bug where the global step tracked by `ModelCheckpoint` was still set even if no checkpoint was saved ([#12418](https://github.com/Lightning-AI/lightning/pull/12418))
- Fixed bug where `ModelCheckpoint` was overriding the `epoch` and `step` logged values ([#12418](https://github.com/Lightning-AI/lightning/pull/12418))
- Fixed bug where monitoring the default `epoch` and `step` values with `ModelCheckpoint` would fail ([#12418](https://github.com/Lightning-AI/lightning/pull/12418))
- Fixed initializing optimizers unnecessarily in `DDPFullyShardedStrategy` ([#12267](https://github.com/Lightning-AI/lightning/pull/12267))
- Fixed check for horovod module ([#12377](https://github.com/Lightning-AI/lightning/pull/12377))
- Fixed logging to loggers with multiple eval dataloaders ([#12454](https://github.com/Lightning-AI/lightning/pull/12454))
- Fixed an issue with resuming from a checkpoint trained with QAT ([#11346](https://github.com/Lightning-AI/lightning/pull/11346))


## [1.5.10] - 2022-02-08

### Fixed

- Fixed an issue to avoid validation loop run on restart ([#11552](https://github.com/Lightning-AI/lightning/pull/11552))
- The `RichProgressBar` now correctly shows the `on_epoch` logged values on train epoch end ([#11689](https://github.com/Lightning-AI/lightning/pull/11689))
- Fixed an issue to make the `step` argument in `WandbLogger.log_image` work ([#11716](https://github.com/Lightning-AI/lightning/pull/11716))
- Fixed `restore_optimizers` for mapping states ([#11757](https://github.com/Lightning-AI/lightning/pull/11757))
- With `DPStrategy`, the batch is not explicitly moved to the device ([#11780](https://github.com/Lightning-AI/lightning/pull/11780))
- Fixed an issue to avoid val bar disappear after `trainer.validate()` ([#11700](https://github.com/Lightning-AI/lightning/pull/11700))
- Fixed supporting remote filesystems with `Trainer.weights_save_path` for fault-tolerant training ([#11776](https://github.com/Lightning-AI/lightning/pull/11776))
- Fixed check for available modules ([#11526](https://github.com/Lightning-AI/lightning/pull/11526))
- Fixed bug where the path for "last" checkpoints was not getting saved correctly which caused newer runs to not remove the previous "last" checkpoint ([#11481](https://github.com/Lightning-AI/lightning/pull/11481))
- Fixed bug where the path for best checkpoints was not getting saved correctly when no metric was monitored which caused newer runs to not use the best checkpoint ([#11481](https://github.com/Lightning-AI/lightning/pull/11481))


## [1.5.9] - 2022-01-20

### Fixed

- Pinned sphinx-autodoc-typehints with <v1.15 ([#11400](https://github.com/Lightning-AI/lightning/pull/11400))
- Skipped testing with PyTorch 1.7 and Python 3.9 on Ubuntu ([#11217](https://github.com/Lightning-AI/lightning/pull/11217))
- Fixed type promotion when tensors of higher category than float are logged ([#11401](https://github.com/Lightning-AI/lightning/pull/11401))
- Fixed the format of the configuration saved automatically by the CLI's `SaveConfigCallback` ([#11532](https://github.com/Lightning-AI/lightning/pull/11532))

### Changed
- Changed `LSFEnvironment` to use `LSB_DJOB_RANKFILE` environment variable instead of `LSB_HOSTS` for determining node rank and main address ([#10825](https://github.com/Lightning-AI/lightning/pull/10825))
- Disabled sampler replacement when using `IterableDataset` ([#11507](https://github.com/Lightning-AI/lightning/pull/11507))


## [1.5.8] - 2022-01-05

### Fixed

- Fixed `LightningCLI` race condition while saving the config ([#11199](https://github.com/Lightning-AI/lightning/pull/11199))
- Fixed the default value used with `log(reduce_fx=min|max)` ([#11310](https://github.com/Lightning-AI/lightning/pull/11310))
- Fixed data fetcher selection ([#11294](https://github.com/Lightning-AI/lightning/pull/11294))
- Fixed a race condition that could result in incorrect (zero) values being observed in prediction writer callbacks ([#11288](https://github.com/Lightning-AI/lightning/pull/11288))
- Fixed dataloaders not getting reloaded the correct amount of times when setting `reload_dataloaders_every_n_epochs` and `check_val_every_n_epoch` ([#10948](https://github.com/Lightning-AI/lightning/pull/10948))
- Fixed deepspeed strategy not restoring the lr-scheduler states when lr-scheduler(s) are configured through `LightningModule.configure_optimizer` ([#11322](https://github.com/Lightning-AI/lightning/pull/11322))


## [1.5.7] - 2021-12-21

### Fixed

- Fixed `NeptuneLogger` when using DDP ([#11030](https://github.com/Lightning-AI/lightning/pull/11030))
- Fixed a bug to disable logging hyperparameters in logger if there are no hparams ([#11105](https://github.com/Lightning-AI/lightning/pull/11105))
- Avoid the deprecated `onnx.export(example_outputs=...)` in torch 1.10 ([#11116](https://github.com/Lightning-AI/lightning/pull/11116))
- Fixed an issue when torch-scripting a `LightningModule` after training with `Trainer(sync_batchnorm=True)` ([#11078](https://github.com/Lightning-AI/lightning/pull/11078))
- Fixed an `AttributeError` occurring when using a `CombinedLoader` (multiple dataloaders) for prediction ([#11111](https://github.com/Lightning-AI/lightning/pull/11111))
- Fixed bug where `Trainer(track_grad_norm=..., logger=False)` would fail ([#11114](https://github.com/Lightning-AI/lightning/pull/11114))
- Fixed an incorrect warning being produced by the model summary when using `bf16` precision on CPU ([#11161](https://github.com/Lightning-AI/lightning/pull/11161))

### Changed

- DeepSpeed does not require lightning module zero 3 partitioning ([#10655](https://github.com/Lightning-AI/lightning/pull/10655))
- The `ModelCheckpoint` callback now saves and restores attributes `best_k_models`, `kth_best_model_path`, `kth_value`, and `last_model_path` ([#10995](https://github.com/Lightning-AI/lightning/pull/10995))


## [1.5.6] - 2021-12-15

### Fixed

- Fixed a bug where the DeepSpeedPlugin arguments `cpu_checkpointing` and `contiguous_memory_optimization` were not being forwarded to deepspeed correctly ([#10874](https://github.com/Lightning-AI/lightning/pull/10874))
- Fixed an issue with `NeptuneLogger` causing checkpoints to be uploaded with a duplicated file extension ([#11015](https://github.com/Lightning-AI/lightning/pull/11015))
- Fixed support for logging within callbacks returned from `LightningModule` ([#10991](https://github.com/Lightning-AI/lightning/pull/10991))
- Fixed running sanity check with `RichProgressBar` ([#10913](https://github.com/Lightning-AI/lightning/pull/10913))
- Fixed support for `CombinedLoader` while checking for warning raised with eval dataloaders ([#10994](https://github.com/Lightning-AI/lightning/pull/10994))
- The TQDM progress bar now correctly shows the `on_epoch` logged values on train epoch end ([#11069](https://github.com/Lightning-AI/lightning/pull/11069))
- Fixed bug where the TQDM updated the training progress bar during `trainer.validate` ([#11069](https://github.com/Lightning-AI/lightning/pull/11069))


## [1.5.5] - 2021-12-07

### Fixed

- Disabled batch_size extraction for torchmetric instances because they accumulate the metrics internally ([#10815](https://github.com/Lightning-AI/lightning/pull/10815))
- Fixed an issue with `SignalConnector` not restoring the default signal handlers on teardown when running on SLURM or with fault-tolerant training enabled ([#10611](https://github.com/Lightning-AI/lightning/pull/10611))
- Fixed `SignalConnector._has_already_handler` check for callable type ([#10483](https://github.com/Lightning-AI/lightning/pull/10483))
- Fixed an issue to return the results for each dataloader separately instead of duplicating them for each ([#10810](https://github.com/Lightning-AI/lightning/pull/10810))
- Improved exception message if `rich` version is less than `10.2.2` ([#10839](https://github.com/Lightning-AI/lightning/pull/10839))
- Fixed uploading best model checkpoint in NeptuneLogger ([#10369](https://github.com/Lightning-AI/lightning/pull/10369))
- Fixed early schedule reset logic in PyTorch profiler that was causing data leak ([#10837](https://github.com/Lightning-AI/lightning/pull/10837))
- Fixed a bug that caused incorrect batch indices to be passed to the `BasePredictionWriter` hooks when using a dataloader with `num_workers > 0` ([#10870](https://github.com/Lightning-AI/lightning/pull/10870))
- Fixed an issue with item assignment on the logger on rank > 0 for those who support it ([#10917](https://github.com/Lightning-AI/lightning/pull/10917))
- Fixed importing `torch_xla.debug` for `torch-xla<1.8` ([#10836](https://github.com/Lightning-AI/lightning/pull/10836))
- Fixed an issue with `DDPSpawnPlugin` and related plugins leaving a temporary checkpoint behind ([#10934](https://github.com/Lightning-AI/lightning/pull/10934))
- Fixed a `TypeError` occurring in the `SingalConnector.teardown()` method ([#10961](https://github.com/Lightning-AI/lightning/pull/10961))


## [1.5.4] - 2021-11-30

### Fixed

- Fixed support for `--key.help=class` with the `LightningCLI` ([#10767](https://github.com/Lightning-AI/lightning/pull/10767))
- Fixed `_compare_version` for python packages ([#10762](https://github.com/Lightning-AI/lightning/pull/10762))
- Fixed TensorBoardLogger `SummaryWriter` not close before spawning the processes ([#10777](https://github.com/Lightning-AI/lightning/pull/10777))
- Fixed a consolidation error in Lite when attempting to save the state dict of a sharded optimizer ([#10746](https://github.com/Lightning-AI/lightning/pull/10746))
- Fixed the default logging level for batch hooks associated with training from `on_step=False, on_epoch=True` to `on_step=True, on_epoch=False` ([#10756](https://github.com/Lightning-AI/lightning/pull/10756))

### Removed

- Removed PyTorch 1.6 support ([#10367](https://github.com/Lightning-AI/lightning/pull/10367), [#10738](https://github.com/Lightning-AI/lightning/pull/10738))


## [1.5.3] - 2021-11-24

### Fixed

- Fixed `ShardedTensor` state dict hook registration to check if torch distributed is available ([#10621](https://github.com/Lightning-AI/lightning/pull/10621))
- Fixed an issue with `self.log` not respecting a tensor's `dtype` when applying computations ([#10076](https://github.com/Lightning-AI/lightning/pull/10076))
- Fixed LigtningLite `_wrap_init` popping unexisting keys from DataLoader signature parameters ([#10613](https://github.com/Lightning-AI/lightning/pull/10613))
- Fixed signals being registered within threads ([#10610](https://github.com/Lightning-AI/lightning/pull/10610))
- Fixed an issue that caused Lightning to extract the batch size even though it was set by the user in `LightningModule.log` ([#10408](https://github.com/Lightning-AI/lightning/pull/10408))
- Fixed `Trainer(move_metrics_to_cpu=True)` not moving the evaluation logged results to CPU ([#10631](https://github.com/Lightning-AI/lightning/pull/10631))
- Fixed the `{validation,test}_step` outputs getting moved to CPU with `Trainer(move_metrics_to_cpu=True)` ([#10631](https://github.com/Lightning-AI/lightning/pull/10631))
- Fixed an issue with collecting logged test results with multiple dataloaders ([#10522](https://github.com/Lightning-AI/lightning/pull/10522))


## [1.5.2] - 2021-11-16

### Fixed

- Fixed `CombinedLoader` and `max_size_cycle` didn't receive a `DistributedSampler` ([#10374](https://github.com/Lightning-AI/lightning/pull/10374))
- Fixed an issue where class or init-only variables of dataclasses were passed to the dataclass constructor in `utilities.apply_to_collection` ([#9702](https://github.com/Lightning-AI/lightning/pull/9702))
- Fixed `isinstance` not working with `init_meta_context`, materialized model not being moved to the device ([#10493](https://github.com/Lightning-AI/lightning/pull/10493))
- Fixed an issue that prevented the Trainer to shutdown workers when execution is interrupted due to failure([#10463](https://github.com/Lightning-AI/lightning/pull/10463))
- Squeeze the early stopping monitor to remove empty tensor dimensions ([#10461](https://github.com/Lightning-AI/lightning/pull/10461))
- Fixed sampler replacement logic with `overfit_batches` to only replace the sample when `SequentialSampler` is not used ([#10486](https://github.com/Lightning-AI/lightning/pull/10486))
- Fixed scripting causing false positive deprecation warnings ([#10470](https://github.com/Lightning-AI/lightning/pull/10470), [#10555](https://github.com/Lightning-AI/lightning/pull/10555))
- Do not fail if batch size could not be inferred for logging when using DeepSpeed ([#10438](https://github.com/Lightning-AI/lightning/pull/10438))
- Fixed propagation of device and dtype information to submodules of LightningLite when they inherit from `DeviceDtypeModuleMixin` ([#10559](https://github.com/Lightning-AI/lightning/pull/10559))


## [1.5.1] - 2021-11-09

### Fixed

- Fixed `apply_to_collection(defaultdict)` ([#10316](https://github.com/Lightning-AI/lightning/pull/10316))
- Fixed failure when `DataLoader(batch_size=None)` is passed ([#10345](https://github.com/Lightning-AI/lightning/pull/10345))
- Fixed interception of `__init__` arguments for sub-classed DataLoader re-instantiation in Lite ([#10334](https://github.com/Lightning-AI/lightning/pull/10334))
- Fixed issue with pickling `CSVLogger` after a call to `CSVLogger.save` ([#10388](https://github.com/Lightning-AI/lightning/pull/10388))
- Fixed an import error being caused by `PostLocalSGD` when `torch.distributed` not available ([#10359](https://github.com/Lightning-AI/lightning/pull/10359))
- Fixed the logging with `on_step=True` in epoch-level hooks causing unintended side-effects. Logging with `on_step=True` in epoch-level hooks will now correctly raise an error ([#10409](https://github.com/Lightning-AI/lightning/pull/10409))
- Fixed deadlocks for distributed training with `RichProgressBar` ([#10428](https://github.com/Lightning-AI/lightning/pull/10428))
- Fixed an issue where the model wrapper in Lite converted non-floating point tensors to float ([#10429](https://github.com/Lightning-AI/lightning/pull/10429))
- Fixed an issue with inferring the dataset type in fault-tolerant training ([#10432](https://github.com/Lightning-AI/lightning/pull/10432))
- Fixed dataloader workers with `persistent_workers` being deleted on every iteration ([#10434](https://github.com/Lightning-AI/lightning/pull/10434))


## [1.5.0] - 2021-11-02

### Added

- Added support for monitoring the learning rate without schedulers in `LearningRateMonitor` ([#9786](https://github.com/Lightning-AI/lightning/pull/9786))
- Added registration of `ShardedTensor` state dict hooks in `LightningModule.__init__` if the PyTorch version supports `ShardedTensor` ([#8944](https://github.com/Lightning-AI/lightning/pull/8944))
- Added error handling including calling of `on_keyboard_interrupt()` and `on_exception()` for all entrypoints (fit, validate, test, predict) ([#8819](https://github.com/Lightning-AI/lightning/pull/8819))
- Added a flavor of `training_step` that takes `dataloader_iter` as an argument ([#8807](https://github.com/Lightning-AI/lightning/pull/8807))
- Added a `state_key` property to the `Callback` base class ([#6886](https://github.com/Lightning-AI/lightning/pull/6886))
- Added progress tracking to loops:
    * Integrated `TrainingEpochLoop.total_batch_idx` ([#8598](https://github.com/Lightning-AI/lightning/pull/8598))
    * Added `BatchProgress` and integrated `TrainingEpochLoop.is_last_batch` ([#9657](https://github.com/Lightning-AI/lightning/pull/9657))
    * Avoid optional `Tracker` attributes ([#9320](https://github.com/Lightning-AI/lightning/pull/9320))
    * Reset `current` progress counters when restarting an epoch loop that had already finished ([#9371](https://github.com/Lightning-AI/lightning/pull/9371))
    * Call `reset_on_restart` in the loop's `reset` hook instead of when loading a checkpoint ([#9561](https://github.com/Lightning-AI/lightning/pull/9561))
    * Use `completed` over `processed` in `reset_on_restart` ([#9656](https://github.com/Lightning-AI/lightning/pull/9656))
    * Renamed `reset_on_epoch` to `reset_on_run` ([#9658](https://github.com/Lightning-AI/lightning/pull/9658))
- Added `batch_size` and `rank_zero_only` arguments for `log_dict` to match `log` ([#8628](https://github.com/Lightning-AI/lightning/pull/8628))
- Added a check for unique GPU ids ([#8666](https://github.com/Lightning-AI/lightning/pull/8666))
- Added `ResultCollection` state_dict to the Loop `state_dict` and added support for distributed reload ([#8641](https://github.com/Lightning-AI/lightning/pull/8641))
- Added DeepSpeed collate checkpoint utility function ([#8701](https://github.com/Lightning-AI/lightning/pull/8701))
- Added a `handles_accumulate_grad_batches` property to the training type plugins ([#8856](https://github.com/Lightning-AI/lightning/pull/8856))
- Added a warning to `WandbLogger` when reusing a wandb run ([#8714](https://github.com/Lightning-AI/lightning/pull/8714))
- Added `log_graph` argument for `watch` method of `WandbLogger` ([#8662](https://github.com/Lightning-AI/lightning/pull/8662))
- `LightningCLI` additions:
  * Added `LightningCLI(run=False|True)` to choose whether to run a `Trainer` subcommand ([#8751](https://github.com/Lightning-AI/lightning/pull/8751))
  * Added support to call any trainer function from the `LightningCLI` via subcommands ([#7508](https://github.com/Lightning-AI/lightning/pull/7508))
  * Allow easy trainer re-instantiation ([#7508](https://github.com/Lightning-AI/lightning/pull/9241))
  * Automatically register all optimizers and learning rate schedulers ([#9565](https://github.com/Lightning-AI/lightning/pull/9565))
  * Allow registering custom optimizers and learning rate schedulers without subclassing the CLI ([#9565](https://github.com/Lightning-AI/lightning/pull/9565))
  * Support shorthand notation to instantiate optimizers and learning rate schedulers ([#9565](https://github.com/Lightning-AI/lightning/pull/9565))
  * Support passing lists of callbacks via command line ([#8815](https://github.com/Lightning-AI/lightning/pull/8815))
  * Support shorthand notation to instantiate models ([#9588](https://github.com/Lightning-AI/lightning/pull/9588))
  * Support shorthand notation to instantiate datamodules ([#10011](https://github.com/Lightning-AI/lightning/pull/10011))
  * Added `multifile` option to `LightningCLI` to enable/disable config saving to preserve multiple files structure ([#9073](https://github.com/Lightning-AI/lightning/pull/9073))
- Fault-tolerant training:
    * Added `FastForwardSampler` and `CaptureIterableDataset` injection to data loading utilities ([#8366](https://github.com/Lightning-AI/lightning/pull/8366))
    * Added `DataFetcher` to control fetching flow ([#8890](https://github.com/Lightning-AI/lightning/pull/8890))
    * Added `SharedCycleIteratorState` to prevent infinite loop ([#8889](https://github.com/Lightning-AI/lightning/pull/8889))
    * Added `CaptureMapDataset` for state management in map-style datasets ([#8891](https://github.com/Lightning-AI/lightning/pull/8891))
    * Added Fault Tolerant Training to `DataFetcher` ([#8891](https://github.com/Lightning-AI/lightning/pull/8891))
    * Replaced old prefetch iterator with new `DataFetcher` in training loop ([#8953](https://github.com/Lightning-AI/lightning/pull/8953))
    * Added partial support for global random state fault-tolerance in map-style datasets ([#8950](https://github.com/Lightning-AI/lightning/pull/8950))
    * Converted state to tuple explicitly when setting Python random state ([#9401](https://github.com/Lightning-AI/lightning/pull/9401))
    * Added support for restarting an optimizer loop (multiple optimizers) ([#9537](https://github.com/Lightning-AI/lightning/pull/9537))
    * Added support for restarting within Evaluation Loop ([#9563](https://github.com/Lightning-AI/lightning/pull/9563))
    * Added mechanism to detect that a signal has been sent so the Trainer can gracefully exit ([#9566](https://github.com/Lightning-AI/lightning/pull/9566))
    * Added support for skipping ahead to validation during the auto-restart of fitting ([#9681](https://github.com/Lightning-AI/lightning/pull/9681))
    * Added support for auto-restart if a fault-tolerant checkpoint is available ([#9722](https://github.com/Lightning-AI/lightning/pull/9722))
- Checkpoint saving and loading extensibility:
  * Added `CheckpointIO` plugin to expose checkpoint IO from training type plugin ([#8743](https://github.com/Lightning-AI/lightning/pull/8743))
  * Refactored `CheckpointConnector` to offload validation logic to the `CheckpointIO` plugin ([#9045](https://github.com/Lightning-AI/lightning/pull/9045))
  * Added `remove_checkpoint` to `CheckpointIO` plugin by moving the responsibility out of the `ModelCheckpoint` callback ([#9373](https://github.com/Lightning-AI/lightning/pull/9373))
  * Added `XLACheckpointIO` plugin ([#9972](https://github.com/Lightning-AI/lightning/pull/9972))
- Loop customization:
    * Added `Closure` and `AbstractClosure` classes ([#8642](https://github.com/Lightning-AI/lightning/pull/8642))
    * Refactored `TrainingBatchLoop` and extracted `OptimizerLoop`, splitting off automatic optimization into its own loop ([#9191](https://github.com/Lightning-AI/lightning/pull/9191))
    * Removed `TrainingBatchLoop.backward()`; manual optimization now calls directly into `Accelerator.backward()` and automatic optimization handles backward in new `OptimizerLoop` ([#9265](https://github.com/Lightning-AI/lightning/pull/9265))
    * Extracted `ManualOptimization` logic from `TrainingBatchLoop` into its own separate loop class ([#9266](https://github.com/Lightning-AI/lightning/pull/9266))
    * Added `OutputResult` and `ManualResult` classes ([#9437](https://github.com/Lightning-AI/lightning/pull/9437), [#9424](https://github.com/Lightning-AI/lightning/pull/9424))
    * Marked `OptimizerLoop.backward` as protected ([#9514](https://github.com/Lightning-AI/lightning/pull/9514))
    * Marked `FitLoop.should_accumulate` as protected ([#9515](https://github.com/Lightning-AI/lightning/pull/9515))
    * Marked several methods in `PredictionLoop` as protected: `on_predict_start`, `on_predict_epoch_end`, `on_predict_end`, `on_predict_model_eval` ([#9516](https://github.com/Lightning-AI/lightning/pull/9516))
    * Marked several methods in `EvaluationLoop` as protected: `get_max_batches`, `on_evaluation_model_eval`, `on_evaluation_model_train`, `on_evaluation_start`, `on_evaluation_epoch_start`, `on_evaluation_epoch_end`, `on_evaluation_end`, `reload_evaluation_dataloaders` ([#9516](https://github.com/Lightning-AI/lightning/pull/9516))
    * Marked several methods in `EvaluationEpochLoop` as protected: `on_evaluation_batch_start`, `evaluation_step`, `evaluation_step_end` ([#9516](https://github.com/Lightning-AI/lightning/pull/9516))
    * Added `yielding_training_step` example ([#9983](https://github.com/Lightning-AI/lightning/pull/9983))
- Added support for saving and loading state of multiple callbacks of the same type ([#7187](https://github.com/Lightning-AI/lightning/pull/7187))
- Added DeepSpeed Stage 1 support ([#8974](https://github.com/Lightning-AI/lightning/pull/8974))
- Added `Python dataclass` support for `LightningDataModule` ([#8272](https://github.com/Lightning-AI/lightning/pull/8272))
- Added sanitization of tensors when they get logged as hyperparameters in `TensorBoardLogger` ([#9031](https://github.com/Lightning-AI/lightning/pull/9031))
- Added `InterBatchParallelDataFetcher` ([#9020](https://github.com/Lightning-AI/lightning/pull/9020))
- Added `DataLoaderIterDataFetcher` ([#9020](https://github.com/Lightning-AI/lightning/pull/9020))
- Added `DataFetcher` within `Fit / Evaluation` Loop  ([#9047](https://github.com/Lightning-AI/lightning/pull/9047))
- Added a friendly error message when DDP attempts to spawn new distributed processes with rank > 0 ([#9005](https://github.com/Lightning-AI/lightning/pull/9005))
- Added Rich integration:
    * Added Rich progress bar ([#8929](https://github.com/Lightning-AI/lightning/pull/8929), [#9559](https://github.com/Lightning-AI/lightning/pull/9559))
    * Added Support for iterable datasets ([#9734](https://github.com/Lightning-AI/lightning/pull/9734))
    * Added `RichModelSummary` callback ([#9546](https://github.com/Lightning-AI/lightning/pull/9546))
    * Added `configure_columns` method to `RichProgressBar` ([#10288](https://github.com/Lightning-AI/lightning/pull/10288))
    * Added `leave` argument to `RichProgressBar` ([#10301](https://github.com/Lightning-AI/lightning/pull/10301))
- Added input validation logic for precision ([#9080](https://github.com/Lightning-AI/lightning/pull/9080))
- Added support for CPU AMP autocast ([#9084](https://github.com/Lightning-AI/lightning/pull/9084))
- Added `on_exception` callback hook ([#9183](https://github.com/Lightning-AI/lightning/pull/9183))
- Added a warning to DeepSpeed when inferring batch size ([#9221](https://github.com/Lightning-AI/lightning/pull/9221))
- Added `ModelSummary` callback ([#9344](https://github.com/Lightning-AI/lightning/pull/9344))
- Added `log_images`, `log_text` and `log_table` to `WandbLogger` ([#9545](https://github.com/Lightning-AI/lightning/pull/9545))
- Added `PL_RECONCILE_PROCESS` environment variable to enable process reconciliation regardless of cluster environment settings ([#9389](https://github.com/Lightning-AI/lightning/pull/9389))
- Added `get_device_stats` to the Accelerator interface and added its implementation for GPU and TPU ([#9586](https://github.com/Lightning-AI/lightning/pull/9586))
- Added a warning when an unknown key is encountered in the optimizer configuration, and when `OneCycleLR` is used with `"interval": "epoch"` ([#9666](https://github.com/Lightning-AI/lightning/pull/9666))
- Added `DeviceStatsMonitor` callback ([#9712](https://github.com/Lightning-AI/lightning/pull/9712))
- Added `enable_progress_bar` to the Trainer constructor ([#9664](https://github.com/Lightning-AI/lightning/pull/9664))
- Added `pl_legacy_patch` load utility for loading old checkpoints that have pickled legacy Lightning attributes ([#9166](https://github.com/Lightning-AI/lightning/pull/9166))
- Added support for `torch.use_deterministic_algorithms` ([#9121](https://github.com/Lightning-AI/lightning/pull/9121))
- Added automatic parameters tying for TPUs ([#9525](https://github.com/Lightning-AI/lightning/pull/9525))
- Added support for `torch.autograd.set_detect_anomaly` through `Trainer` constructor argument `detect_anomaly` ([#9848](https://github.com/Lightning-AI/lightning/pull/9848))
- Added `enable_model_summary` flag to Trainer ([#9699](https://github.com/Lightning-AI/lightning/pull/9699))
- Added `strategy` argument to Trainer ([#8597](https://github.com/Lightning-AI/lightning/pull/8597))
- Added `init_meta_context`, `materialize_module` utilities ([#9920](https://github.com/Lightning-AI/lightning/pull/9920))
- Added `TPUPrecisionPlugin` ([#10020](https://github.com/Lightning-AI/lightning/pull/#10020))
- Added `torch.bfloat16` support:
  * Added bfloat16 support for Lightning Trainer ([#9049](https://github.com/Lightning-AI/lightning/pull/9049))
  * Renamed `TPUHalfPrecisionPlugin` to `TPUBf16PrecisionPlugin` ([#10026](https://github.com/Lightning-AI/lightning/pull/10026))
  * Default to `precision=bf16` on CPU when `precision=16` is passed ([#10033](https://github.com/Lightning-AI/lightning/pull/10033))
  * Added support for `torch.autocast` ([#10053](https://github.com/Lightning-AI/lightning/pull/10053))
- Added `kfold` example for loop customization ([#9965](https://github.com/Lightning-AI/lightning/pull/9965))
- LightningLite:
    * Added `PrecisionPlugin.forward_context`, making it the default implementation for all `{train,val,test,predict}_step_context()` methods ([#9988](https://github.com/Lightning-AI/lightning/pull/9988))
    * Added `DDPSpawnPlugin.spawn()` for spawning new processes of a given function ([#10018](https://github.com/Lightning-AI/lightning/pull/10018), [#10022](https://github.com/Lightning-AI/lightning/pull/10022))
    * Added `TrainingTypePlugin.{_setup_model, _setup_optimizer}` methods ([#9994](https://github.com/Lightning-AI/lightning/pull/9994), [#10064](https://github.com/Lightning-AI/lightning/pull/10064))
    * Implemented `DataParallelPlugin._setup_model` ([#10010](https://github.com/Lightning-AI/lightning/pull/10010))
    * Implemented `DeepSpeedPlugin._setup_model_and_optimizers` ([#10009](https://github.com/Lightning-AI/lightning/pull/10009), [#10064](https://github.com/Lightning-AI/lightning/pull/10064))
    * Implemented `{DDPShardedPlugin,DDPShardedSpawnPlugin}._setup_model_and_optimizers` ([#10028](https://github.com/Lightning-AI/lightning/pull/10028), [#10064](https://github.com/Lightning-AI/lightning/pull/10064))
    * Added optional `model` argument to the `optimizer_step` methods in accelerators and plugins ([#10023](https://github.com/Lightning-AI/lightning/pull/10023))
    * Updated precision attributes in `DeepSpeedPlugin` ([#10164](https://github.com/Lightning-AI/lightning/pull/10164))
    * Added the ability to return a result from rank 0 in `DDPSpawnPlugin.spawn` ([#10162](https://github.com/Lightning-AI/lightning/pull/10162))
    * Added `pytorch_lightning.lite` package ([#10175](https://github.com/Lightning-AI/lightning/pull/10175))
    * Added `LightningLite` documentation ([#10043](https://github.com/Lightning-AI/lightning/pull/10043))
    * Added `LightningLite` examples ([#9987](https://github.com/Lightning-AI/lightning/pull/9987))
    * Make the `_LiteDataLoader` an iterator and add supports for custom dataloader ([#10279](https://github.com/Lightning-AI/lightning/pull/10279))
- Added `use_omegaconf` argument to `save_hparams_to_yaml` plugin ([#9170](https://github.com/Lightning-AI/lightning/pull/9170))
- Added `ckpt_path` argument for `Trainer.fit()` ([#10061](https://github.com/Lightning-AI/lightning/pull/10061))
- Added `auto_device_count` method to `Accelerators` ([#10222](https://github.com/Lightning-AI/lightning/pull/10222))
- Added support for `devices="auto"` ([#10264](https://github.com/Lightning-AI/lightning/pull/10264))
- Added a `filename` argument in `ModelCheckpoint.format_checkpoint_name` ([#9818](https://github.com/Lightning-AI/lightning/pull/9818))
- Added support for empty `gpus` list to run on CPU ([#10246](https://github.com/Lightning-AI/lightning/pull/10246))
- Added a warning if multiple batch sizes are found from ambiguous batch ([#10247](https://github.com/Lightning-AI/lightning/pull/10247))

### Changed

- Trainer now raises a `MisconfigurationException` when its methods are called with `ckpt_path="best"` but a checkpoint callback isn't configured ([#9841](https://github.com/Lightning-AI/lightning/pull/9841))
- Setting `Trainer(accelerator="ddp_cpu")` now does not spawn a subprocess if `num_processes` is kept `1` along with `num_nodes > 1` ([#9603](https://github.com/Lightning-AI/lightning/pull/9603))
- Module imports are now catching `ModuleNotFoundError` instead of `ImportError` ([#9867](https://github.com/Lightning-AI/lightning/pull/9867))
- `pytorch_lightning.loggers.neptune.NeptuneLogger` is now consistent with the new [neptune-client](https://github.com/neptune-ai/neptune-client) API; the old [neptune-client](https://github.com/neptune-ai/neptune-client) API is supported by `NeptuneClient` from the [neptune-contrib](https://github.com/neptune-ai/neptune-contrib) repo ([#6867](https://github.com/Lightning-AI/lightning/pull/6867))
- Parsing of `enums` type hyperparameters to be saved in the `haprams.yaml` file by TensorBoard and CSV loggers has been fixed and made in line with how OmegaConf parses it ([#9170](https://github.com/Lightning-AI/lightning/pull/9170))
- Parsing of the `gpus` Trainer argument has changed: `gpus="n"` (str) no longer selects the GPU index n and instead selects the first n devices ([#8770](https://github.com/Lightning-AI/lightning/pull/8770))
- `iteration_count` and other index attributes in the loops has been replaced with progress dataclasses ([#8477](https://github.com/Lightning-AI/lightning/pull/8477))
- The `trainer.lightning_module` reference is now properly set at the very beginning of a run ([#8536](https://github.com/Lightning-AI/lightning/pull/8536))
- The model weights now get loaded in all cases when the checkpoint path gets provided in validate/test/predict, regardless of whether the model instance is provided or not ([#8352](https://github.com/Lightning-AI/lightning/pull/8352))
- The `Trainer` functions `reset_{train,val,test,predict}_dataloader`, `reset_train_val_dataloaders`, and `request_dataloader` `model` argument is now optional ([#8536](https://github.com/Lightning-AI/lightning/pull/8536))
- Saved checkpoints will no longer use the type of a `Callback` as the key to avoid issues with unpickling ([#6886](https://github.com/Lightning-AI/lightning/pull/6886))
- Improved string conversion for `ResultCollection` ([#8622](https://github.com/Lightning-AI/lightning/pull/8622))
- `LightningCLI` changes:
    * `LightningCLI.init_parser` now returns the parser instance ([#8721](https://github.com/Lightning-AI/lightning/pull/8721))
    * `LightningCLI.add_core_arguments_to_parser`, `LightningCLI.parse_arguments` now take a `parser` argument ([#8721](https://github.com/Lightning-AI/lightning/pull/8721))
    * `LightningCLI.instantiate_trainer` now takes a config and a list of callbacks ([#8721](https://github.com/Lightning-AI/lightning/pull/8721))
    * Split `LightningCLI.add_core_arguments_to_parser` into `LightningCLI.add_default_arguments_to_parser` + `LightningCLI.add_core_arguments_to_parser` ([#8721](https://github.com/Lightning-AI/lightning/pull/8721))
- The accelerator and training type plugin `setup` hooks no longer have a `model` argument ([#8536](https://github.com/Lightning-AI/lightning/pull/8536))
- The accelerator and training type plugin `update_global_step` hook has been removed ([#8856](https://github.com/Lightning-AI/lightning/pull/8856))
- The coverage of `self.log`-ing in any `LightningModule` or `Callback` hook has been improved ([#8498](https://github.com/Lightning-AI/lightning/pull/8498))
- `self.log`-ing without a `Trainer` reference now raises a warning instead of an exception ([#9733](https://github.com/Lightning-AI/lightning/pull/9733))
- Removed restrictions in the Trainer that loggers can only log from rank 0; the existing logger behavior has not changed ([#8608](https://github.com/Lightning-AI/lightning/pull/8608))
- `Trainer.request_dataloader` now takes a `RunningStage` enum instance ([#8858](https://github.com/Lightning-AI/lightning/pull/8858))
- Changed `rank_zero_warn` to `NotImplementedError` in the `{train, val, test, predict}_dataloader` hooks that `Lightning(Data)Module` uses ([#9161](https://github.com/Lightning-AI/lightning/pull/9161))
- Moved `block_ddp_sync_behaviour` out of `TrainingBatchLoop` to loop utilities ([#9192](https://github.com/Lightning-AI/lightning/pull/9192))
- Executing the `optimizer_closure` is now required when overriding the `optimizer_step` hook ([#9360](https://github.com/Lightning-AI/lightning/pull/9360))
- Changed logging of `LightningModule` and `LightningDataModule` hyperparameters to raise an exception only if there are colliding keys with different values ([#9496](https://github.com/Lightning-AI/lightning/pull/9496))
- `seed_everything` now fails when an invalid seed value is passed instead of selecting a random seed ([#8787](https://github.com/Lightning-AI/lightning/pull/8787))
- The Trainer now calls `TrainingTypePlugin` collective APIs directly instead of going through the Accelerator reference ([#9677](https://github.com/Lightning-AI/lightning/pull/9677), [#9901](https://github.com/Lightning-AI/lightning/pull/9901))
- The tuner now uses a unique filename to save a temporary checkpoint ([#9682](https://github.com/Lightning-AI/lightning/pull/9682))
- Changed `HorovodPlugin.all_gather` to return a `torch.Tensor` instead of a list ([#9696](https://github.com/Lightning-AI/lightning/pull/9696))
- Changed Trainer connectors to be protected attributes:
    * Configuration Validator ([#9779](https://github.com/Lightning-AI/lightning/pull/9779))
- The `current_epoch` and `global_step` attributes now get restored irrespective of the Trainer task ([#9413](https://github.com/Lightning-AI/lightning/pull/9413))
- Trainer now raises an exception when requesting `amp_level` with native `amp_backend` ([#9755](https://github.com/Lightning-AI/lightning/pull/9755))
- Update the logic to check for accumulation steps with deepspeed ([#9826](https://github.com/Lightning-AI/lightning/pull/9826))
- `pytorch_lightning.utilities.grads.grad_norm` now raises an exception if parameter `norm_type <= 0` ([#9765](https://github.com/Lightning-AI/lightning/pull/9765))
- Updated error message for interactive incompatible plugins ([#9896](https://github.com/Lightning-AI/lightning/pull/9896))
- Moved the `optimizer_step` and `clip_gradients` hook from the `Accelerator` and `TrainingTypePlugin` into the `PrecisionPlugin` ([#10143](https://github.com/Lightning-AI/lightning/pull/10143), [#10029](https://github.com/Lightning-AI/lightning/pull/10029))
- `NativeMixedPrecisionPlugin` and its subclasses now take an optional `GradScaler` instance ([#10055](https://github.com/Lightning-AI/lightning/pull/10055))
- Trainer is now raising a `MisconfigurationException` instead of a warning if `Trainer.{validate/test}` is missing required methods ([#10016](https://github.com/Lightning-AI/lightning/pull/10016))
- Changed default value of the `max_steps` Trainer argument from `None` to -1 ([#9460](https://github.com/Lightning-AI/lightning/pull/9460))
- LightningModule now raises an error when calling `log(on_step=False, on_epoch=False)` ([#10227](https://github.com/Lightning-AI/lightning/pull/10227))
- Quantization aware training observers are now disabled by default during validating/testing/predicting stages ([#8540](https://github.com/Lightning-AI/lightning/pull/8540))
- Raised `MisconfigurationException` when total length of `dataloader` across ranks is zero, and give warning when total length is non-zero, but only local rank length is zero. ([#9827](https://github.com/Lightning-AI/lightning/pull/9827))
- Changed the model size calculation using `ByteCounter` ([#10123](https://github.com/Lightning-AI/lightning/pull/10123))
- Enabled `on_load_checkpoint` for `LightningDataModule` for all `trainer_fn` ([#10238](https://github.com/Lightning-AI/lightning/pull/10238))
- Allowed separate config files for parameters with class type when LightningCLI is in `subclass_mode=False` ([#10286](https://github.com/Lightning-AI/lightning/pull/10286))

### Deprecated

- Deprecated Trainer argument `terminate_on_nan` in favor of `detect_anomaly`([#9175](https://github.com/Lightning-AI/lightning/pull/9175))
- Deprecated `Trainer.terminate_on_nan` public attribute access ([#9849](https://github.com/Lightning-AI/lightning/pull/9849))
- Deprecated `LightningModule.summarize()` in favor of `pytorch_lightning.utilities.model_summary.summarize()` ([#8513](https://github.com/Lightning-AI/lightning/pull/8513))
- Deprecated `LightningModule.model_size` ([#8343](https://github.com/Lightning-AI/lightning/pull/8343))
- Deprecated `DataModule` properties: `train_transforms`, `val_transforms`, `test_transforms`, `size`, `dims` ([#8851](https://github.com/Lightning-AI/lightning/pull/8851))
- Deprecated `add_to_queue`, `get_from_queue` from `LightningModule` in favor of corresponding methods in the `DDPSpawnPlugin` ([#9118](https://github.com/Lightning-AI/lightning/pull/9118))
- Deprecated `LightningModule.get_progress_bar_dict` and `Trainer.progress_bar_dict` in favor of `pytorch_lightning.callbacks.progress.base.get_standard_metrics` and `ProgressBarBase.get_metrics` ([#8985](https://github.com/Lightning-AI/lightning/pull/8985))
- Deprecated `prepare_data_per_node` flag on Trainer and set it as a property of `DataHooks`, accessible in the `LightningModule` and `LightningDataModule` ([#8958](https://github.com/Lightning-AI/lightning/pull/8958))
- Deprecated the `TestTubeLogger` ([#9065](https://github.com/Lightning-AI/lightning/pull/9065))
- Deprecated `on_{train/val/test/predict}_dataloader()` from `LightningModule` and `LightningDataModule` ([#9098](https://github.com/Lightning-AI/lightning/pull/9098))
- Deprecated `on_keyboard_interrupt` callback hook in favor of new `on_exception` hook ([#9260](https://github.com/Lightning-AI/lightning/pull/9260))
- Deprecated passing `process_position` to the `Trainer` constructor in favor of adding the `ProgressBar` callback with `process_position` directly to the list of callbacks ([#9222](https://github.com/Lightning-AI/lightning/pull/9222))
- Deprecated passing `flush_logs_every_n_steps` as a Trainer argument, instead pass it to the logger init if supported ([#9366](https://github.com/Lightning-AI/lightning/pull/9366))
- Deprecated `LightningLoggerBase.close`, `LoggerCollection.close` in favor of `LightningLoggerBase.finalize`, `LoggerCollection.finalize` ([#9422](https://github.com/Lightning-AI/lightning/pull/9422))
- Deprecated passing `progress_bar_refresh_rate` to the `Trainer` constructor in favor of adding the `ProgressBar` callback with `refresh_rate` directly to the list of callbacks, or passing `enable_progress_bar=False` to disable the progress bar ([#9616](https://github.com/Lightning-AI/lightning/pull/9616))
- Deprecated `LightningDistributed` and moved the broadcast logic to `DDPPlugin` and `DDPSpawnPlugin` directly ([#9691](https://github.com/Lightning-AI/lightning/pull/9691))
- Deprecated passing `stochastic_weight_avg` to the `Trainer` constructor in favor of adding the `StochasticWeightAveraging` callback directly to the list of callbacks ([#8989](https://github.com/Lightning-AI/lightning/pull/8989))
- Deprecated Accelerator collective API `barrier`, `broadcast`, and `all_gather` in favor of calling the `TrainingTypePlugin` collective API directly ([#9677](https://github.com/Lightning-AI/lightning/pull/9677))
- Deprecated `checkpoint_callback` from the `Trainer` constructor in favor of `enable_checkpointing` ([#9754](https://github.com/Lightning-AI/lightning/pull/9754))
- Deprecated the `LightningModule.on_post_move_to_device` method ([#9525](https://github.com/Lightning-AI/lightning/pull/9525))
- Deprecated `pytorch_lightning.core.decorators.parameter_validation` in favor of `pytorch_lightning.utilities.parameter_tying.set_shared_parameters` ([#9525](https://github.com/Lightning-AI/lightning/pull/9525))
- Deprecated passing `weights_summary` to the `Trainer` constructor in favor of adding the `ModelSummary` callback with `max_depth` directly to the list of callbacks ([#9699](https://github.com/Lightning-AI/lightning/pull/9699))
- Deprecated `log_gpu_memory`, `gpu_metrics`, and util funcs in favor of `DeviceStatsMonitor` callback ([#9921](https://github.com/Lightning-AI/lightning/pull/9921))
- Deprecated `GPUStatsMonitor` and `XLAStatsMonitor` in favor of `DeviceStatsMonitor` callback ([#9924](https://github.com/Lightning-AI/lightning/pull/9924))
- Deprecated setting `Trainer(max_steps=None)`; To turn off the limit, set `Trainer(max_steps=-1)` (default) ([#9460](https://github.com/Lightning-AI/lightning/pull/9460))
- Deprecated access to the `AcceleratorConnector.is_slurm_managing_tasks` attribute and marked it as protected ([#10101](https://github.com/Lightning-AI/lightning/pull/10101))
- Deprecated access to the `AcceleratorConnector.configure_slurm_ddp` method and marked it as protected ([#10101](https://github.com/Lightning-AI/lightning/pull/10101))
- Deprecated passing `resume_from_checkpoint` to the `Trainer` constructor in favor of `trainer.fit(ckpt_path=)` ([#10061](https://github.com/Lightning-AI/lightning/pull/10061))
- Deprecated `ClusterEnvironment.creates_children()` in favor of `ClusterEnvironment.creates_processes_externally` (property) ([#10106](https://github.com/Lightning-AI/lightning/pull/10106))
- Deprecated `PrecisionPlugin.master_params()` in favor of `PrecisionPlugin.main_params()` ([#10105](https://github.com/Lightning-AI/lightning/pull/10105))
- Deprecated `lr_sch_names` from `LearningRateMonitor` ([#10066](https://github.com/Lightning-AI/lightning/pull/10066))
- Deprecated `ProgressBar` callback in favor of `TQDMProgressBar` ([#10134](https://github.com/Lightning-AI/lightning/pull/10134))

### Removed

- Removed deprecated `metrics` ([#8586](https://github.com/Lightning-AI/lightning/pull/8586/))
- Removed the deprecated `outputs` argument in both the `LightningModule.on_train_epoch_end` and `Callback.on_train_epoch_end` hooks ([#8587](https://github.com/Lightning-AI/lightning/pull/8587))
- Removed the deprecated `TrainerLoggingMixin` class ([#8609](https://github.com/Lightning-AI/lightning/pull/8609))
- Removed the deprecated `TrainerTrainingTricksMixin` class ([#8679](https://github.com/Lightning-AI/lightning/pull/8679))
- Removed the deprecated `optimizer_idx` from `training_step` as an accepted argument in manual optimization ([#8576](https://github.com/Lightning-AI/lightning/pull/8576))
- Removed support for the deprecated `on_save_checkpoint` signature. The hook now takes a `checkpoint` positional parameter ([#8697](https://github.com/Lightning-AI/lightning/pull/8697))
- Removed support for the deprecated `on_load_checkpoint` signature. The hook now takes a `pl_module` positional parameter ([#8697](https://github.com/Lightning-AI/lightning/pull/8697))
- Removed the deprecated `save_function` property in `ModelCheckpoint` ([#8680](https://github.com/Lightning-AI/lightning/pull/8680))
- Removed the deprecated `model` argument from `ModelCheckpoint.save_checkpoint` ([#8688](https://github.com/Lightning-AI/lightning/pull/8688))
- Removed the deprecated `sync_step` argument from `WandbLogger` ([#8763](https://github.com/Lightning-AI/lightning/pull/8763))
- Removed the deprecated `Trainer.truncated_bptt_steps` in favor of `LightningModule.truncated_bptt_steps` ([#8826](https://github.com/Lightning-AI/lightning/pull/8826))
- Removed `LightningModule.write_predictions` and `LightningModule.write_predictions_dict` ([#8850](https://github.com/Lightning-AI/lightning/pull/8850))
- Removed `on_reset_*_dataloader` hooks in TrainingType Plugins and Accelerators ([#8858](https://github.com/Lightning-AI/lightning/pull/8858))
- Removed deprecated `GradInformation` module in favor of `pytorch_lightning.utilities.grads` ([#8831](https://github.com/Lightning-AI/lightning/pull/8831/))
- Removed `TrainingTypePlugin.on_save` and `Accelerator.on_save` ([#9023](https://github.com/Lightning-AI/lightning/pull/9023))
- Removed `{Accelerator,TrainingTypePlugin,PrecisionPlugin}.post_optimizer_step` ([#9746](https://github.com/Lightning-AI/lightning/pull/9746))
- Removed deprecated `connect_precision_plugin` and `connect_training_type_plugin` from `Accelerator` ([#9019](https://github.com/Lightning-AI/lightning/pull/9019))
- Removed `on_train_epoch_end` from `Accelerator` ([#9035](https://github.com/Lightning-AI/lightning/pull/9035))
- Removed `InterBatchProcessor` in favor of `DataLoaderIterDataFetcher` ([#9052](https://github.com/Lightning-AI/lightning/pull/9052))
- Removed `Plugin` in `base_plugin.py` in favor of accessing `TrainingTypePlugin` and `PrecisionPlugin` directly instead ([#9066](https://github.com/Lightning-AI/lightning/pull/9066))
- Removed `teardown` from `ParallelPlugin` ([#8943](https://github.com/Lightning-AI/lightning/pull/8943))
- Removed deprecated `profiled_functions` argument from `PyTorchProfiler` ([#9178](https://github.com/Lightning-AI/lightning/pull/9178))
- Removed deprecated `pytorch_lighting.utilities.argparse_utils` module ([#9166](https://github.com/Lightning-AI/lightning/pull/9166))
- Removed deprecated property `Trainer.running_sanity_check` in favor of `Trainer.sanity_checking` ([#9209](https://github.com/Lightning-AI/lightning/pull/9209))
- Removed deprecated `BaseProfiler.output_filename` arg from it and its descendants in favor of `dirpath` and `filename` ([#9214](https://github.com/Lightning-AI/lightning/pull/9214))
- Removed deprecated property `ModelCheckpoint.period` in favor of `ModelCheckpoint.every_n_epochs` ([#9213](https://github.com/Lightning-AI/lightning/pull/9213))
- Removed deprecated `auto_move_data` decorator ([#9231](https://github.com/Lightning-AI/lightning/pull/9231))
- Removed deprecated property `LightningModule.datamodule` in favor of `Trainer.datamodule` ([#9233](https://github.com/Lightning-AI/lightning/pull/9233))
- Removed deprecated properties `DeepSpeedPlugin.cpu_offload*` in favor of `offload_optimizer`, `offload_parameters` and `pin_memory` ([#9244](https://github.com/Lightning-AI/lightning/pull/9244))
- Removed deprecated property `AcceleratorConnector.is_using_torchelastic` in favor of `TorchElasticEnvironment.is_using_torchelastic()` ([#9729](https://github.com/Lightning-AI/lightning/pull/9729))
- Removed `pytorch_lightning.utilities.debugging.InternalDebugger` ([#9680](https://github.com/Lightning-AI/lightning/pull/9680))
- Removed `call_configure_sharded_model_hook` property from `Accelerator` and `TrainingTypePlugin` ([#9612](https://github.com/Lightning-AI/lightning/pull/9612))
- Removed `TrainerProperties` mixin and moved property definitions directly into `Trainer` ([#9495](https://github.com/Lightning-AI/lightning/pull/9495))
- Removed a redundant warning with `ModelCheckpoint(monitor=None)` callback ([#9875](https://github.com/Lightning-AI/lightning/pull/9875))
- Remove `epoch` from `trainer.logged_metrics` ([#9904](https://github.com/Lightning-AI/lightning/pull/9904))
- Remove deprecated `distributed_backend` from `Trainer` ([#10017](https://github.com/Lightning-AI/lightning/pull/10017))
- Removed `process_idx` from the `{DDPSpawnPlugin,TPUSpawnPlugin}.new_process` methods ([#10022](https://github.com/Lightning-AI/lightning/pull/10022))
- Removed automatic patching of `{train,val,test,predict}_dataloader()` on the `LightningModule` ([#9764](https://github.com/Lightning-AI/lightning/pull/9764))
- Removed `pytorch_lightning.trainer.connectors.OptimizerConnector` ([#10120](https://github.com/Lightning-AI/lightning/pull/10120))

### Fixed

- Fixed ImageNet evaluation in example ([#10179](https://github.com/Lightning-AI/lightning/pull/10179))
- Fixed an issue with logger outputs not being finalized correctly after prediction runs ([#8685](https://github.com/Lightning-AI/lightning/pull/8685))
- Fixed `move_metrics_to_cpu` moving the loss to CPU while training on device ([#9308](https://github.com/Lightning-AI/lightning/pull/9308))
- Fixed incorrect main progress bar indicator when resuming training mid-epoch ([#9310](https://github.com/Lightning-AI/lightning/pull/9310))
- Fixed an issue with freeing memory of datafetchers during teardown ([#9387](https://github.com/Lightning-AI/lightning/pull/9387))
- Fixed a bug where the training step output needed to be `deepcopy`-ed ([#9349](https://github.com/Lightning-AI/lightning/pull/9349))
- Fixed an issue with freeing memory allocated by the data iterators in `Loop.on_run_end` ([#9386](https://github.com/Lightning-AI/lightning/pull/9386), [#9915](https://github.com/Lightning-AI/lightning/pull/9915))
- Fixed `BasePredictionWriter` not returning the batch indices in a non-distributed setting ([#9432](https://github.com/Lightning-AI/lightning/pull/9432))
- Fixed an error when running in XLA environments with no TPU attached ([#9572](https://github.com/Lightning-AI/lightning/pull/9572))
- Fixed check on torchmetrics logged whose `compute()` output is a multielement tensor ([#9582](https://github.com/Lightning-AI/lightning/pull/9582))
- Fixed gradient accumulation for `DDPShardedPlugin` ([#9122](https://github.com/Lightning-AI/lightning/pull/9122))
- Fixed missing DeepSpeed distributed call ([#9540](https://github.com/Lightning-AI/lightning/pull/9540))
- Fixed an issue with wrapped LightningModule during evaluation; The LightningModule no longer gets wrapped with data-parallel modules when not fitting in `DDPPlugin`, `DDPSpawnPlugin`, `DDPShardedPlugin`, `DDPSpawnShardedPlugin` ([#9096](https://github.com/Lightning-AI/lightning/pull/9096))
- Fixed `trainer.accumulate_grad_batches` to be an int on init. The default value for it is now `None` inside Trainer ([#9652](https://github.com/Lightning-AI/lightning/pull/9652))
- Fixed `broadcast` in `DDPPlugin` and `DDPSpawnPlugin` to respect the `src` input ([#9691](https://github.com/Lightning-AI/lightning/pull/9691))
- Fixed `self.log(on_epoch=True, reduce_fx=sum))` for the `on_batch_start` and `on_train_batch_start` hooks ([#9791](https://github.com/Lightning-AI/lightning/pull/9791))
- Fixed `self.log(on_epoch=True)` for the `on_batch_start` and `on_train_batch_start` hooks ([#9780](https://github.com/Lightning-AI/lightning/pull/9780))
- Fixed restoring training state during `Trainer.fit` only ([#9413](https://github.com/Lightning-AI/lightning/pull/9413))
- Fixed DeepSpeed and Lightning both calling the scheduler ([#9788](https://github.com/Lightning-AI/lightning/pull/9788))
- Fixed missing arguments when saving hyperparameters from the parent class but not from the child class ([#9800](https://github.com/Lightning-AI/lightning/pull/9800))
- Fixed DeepSpeed GPU device IDs ([#9847](https://github.com/Lightning-AI/lightning/pull/9847))
- Reset `val_dataloader` in `tuner/batch_size_scaling` ([#9857](https://github.com/Lightning-AI/lightning/pull/9857))
- Fixed use of `LightningCLI` in computer_vision_fine_tuning.py example ([#9934](https://github.com/Lightning-AI/lightning/pull/9934))
- Fixed issue with non-init dataclass fields in `apply_to_collection` ([#9963](https://github.com/Lightning-AI/lightning/pull/9963))
- Reset `val_dataloader` in `tuner/batch_size_scaling` for binsearch ([#9975](https://github.com/Lightning-AI/lightning/pull/9975))
- Fixed logic to check for spawn in dataloader `TrainerDataLoadingMixin._worker_check` ([#9902](https://github.com/Lightning-AI/lightning/pull/9902))
- Fixed `train_dataloader` getting loaded twice when resuming from a checkpoint during `Trainer.fit()` ([#9671](https://github.com/Lightning-AI/lightning/pull/9671))
- Fixed `LearningRateMonitor` logging with multiple param groups optimizer with no scheduler ([#10044](https://github.com/Lightning-AI/lightning/pull/10044))
- Fixed undesired side effects being caused by `Trainer` patching dataloader methods on the `LightningModule` ([#9764](https://github.com/Lightning-AI/lightning/pull/9764))
- Fixed gradients not being unscaled when clipping or logging the gradient norm ([#9287](https://github.com/Lightning-AI/lightning/pull/9287))
- Fixed `on_before_optimizer_step` getting called before the optimizer closure (including backward) has run ([#10167](https://github.com/Lightning-AI/lightning/pull/10167))
- Fixed monitor value in `ModelCheckpoint` getting moved to the wrong device in a special case where it becomes NaN ([#10118](https://github.com/Lightning-AI/lightning/pull/10118))
- Fixed creation of `dirpath` in `BaseProfiler` if it doesn't exist ([#10073](https://github.com/Lightning-AI/lightning/pull/10073))
- Fixed incorrect handling of sigterm ([#10189](https://github.com/Lightning-AI/lightning/pull/10189))
- Fixed bug where `log(on_step=True, on_epoch=True, sync_dist=True)` wouldn't reduce the value on step ([#10227](https://github.com/Lightning-AI/lightning/pull/10227))
- Fixed an issue with `pl.utilities.seed.reset_seed` converting the `PL_SEED_WORKERS` environment variable to `bool` ([#10099](https://github.com/Lightning-AI/lightning/pull/10099))
- Fixed iterating over a logger collection when `fast_dev_run > 0` ([#10232](https://github.com/Lightning-AI/lightning/pull/10232))
- Fixed `batch_size` in `ResultCollection` not being reset to 1 on epoch end ([#10242](https://github.com/Lightning-AI/lightning/pull/10242))
- Fixed `distrib_type` not being set when training plugin instances are being passed to the Trainer ([#10251](https://github.com/Lightning-AI/lightning/pull/10251))


## [1.4.9] - 2021-09-30

- Fixed `lr_find` to generate same results on multiple calls ([#9704](https://github.com/Lightning-AI/lightning/pull/9704))
- Fixed `reset` metrics on validation epoch end ([#9717](https://github.com/Lightning-AI/lightning/pull/9717))
- Fixed input validation for `gradient_clip_val`, `gradient_clip_algorithm`, `track_grad_norm` and `terminate_on_nan` Trainer arguments ([#9595](https://github.com/Lightning-AI/lightning/pull/9595))
- Reset metrics before each task starts ([#9410](https://github.com/Lightning-AI/lightning/pull/9410))


## [1.4.8] - 2021-09-22

- Fixed error reporting in DDP process reconciliation when processes are launched by an external agent ([#9389](https://github.com/Lightning-AI/lightning/pull/9389))
- Added PL_RECONCILE_PROCESS environment variable to enable process reconciliation regardless of cluster environment settings ([#9389](https://github.com/Lightning-AI/lightning/pull/9389))
- Fixed `add_argparse_args` raising `TypeError` when args are typed as `typing.Generic` in Python 3.6 ([#9554](https://github.com/Lightning-AI/lightning/pull/9554))
- Fixed back-compatibility for saving hyperparameters from a single container and inferring its argument name by reverting [#9125](https://github.com/Lightning-AI/lightning/pull/9125) ([#9642](https://github.com/Lightning-AI/lightning/pull/9642))


## [1.4.7] - 2021-09-14

- Fixed logging of nan parameters ([#9364](https://github.com/Lightning-AI/lightning/pull/9364))
- Fixed `replace_sampler` missing the batch size under specific conditions ([#9367](https://github.com/Lightning-AI/lightning/pull/9367))
- Pass init args to ShardedDataParallel ([#9483](https://github.com/Lightning-AI/lightning/pull/9483))
- Fixed collision of user argument when using ShardedDDP ([#9512](https://github.com/Lightning-AI/lightning/pull/9512))
- Fixed DeepSpeed crash for RNNs ([#9489](https://github.com/Lightning-AI/lightning/pull/9489))


## [1.4.6] - 2021-09-07

- Fixed an issues with export to ONNX format when a model has multiple inputs ([#8800](https://github.com/Lightning-AI/lightning/pull/8800))
- Removed deprecation warnings being called for `on_{task}_dataloader` ([#9279](https://github.com/Lightning-AI/lightning/pull/9279))
- Fixed save/load/resume from checkpoint for DeepSpeed Plugin (
    [#8397](https://github.com/Lightning-AI/lightning/pull/8397),
    [#8644](https://github.com/Lightning-AI/lightning/pull/8644),
    [#8627](https://github.com/Lightning-AI/lightning/pull/8627))
- Fixed `EarlyStopping` running on train epoch end when `check_val_every_n_epoch>1` is set ([#9156](https://github.com/Lightning-AI/lightning/pull/9156))
- Fixed an issue with logger outputs not being finalized correctly after prediction runs ([#8333](https://github.com/Lightning-AI/lightning/pull/8333))
- Fixed the Apex and DeepSpeed plugin closure running after the `on_before_optimizer_step` hook ([#9288](https://github.com/Lightning-AI/lightning/pull/9288))
- Fixed the Native AMP plugin closure not running with manual optimization ([#9288](https://github.com/Lightning-AI/lightning/pull/9288))
- Fixed bug where data-loading functions where not getting the correct running stage passed ([#8858](https://github.com/Lightning-AI/lightning/pull/8858))
- Fixed intra-epoch evaluation outputs staying in memory when the respective `*_epoch_end` hook wasn't overridden ([#9261](https://github.com/Lightning-AI/lightning/pull/9261))
- Fixed error handling in DDP process reconciliation when `_sync_dir` was not initialized ([#9267](https://github.com/Lightning-AI/lightning/pull/9267))
- Fixed PyTorch Profiler not enabled for manual optimization ([#9316](https://github.com/Lightning-AI/lightning/pull/9316))
- Fixed inspection of other args when a container is specified in `save_hyperparameters` ([#9125](https://github.com/Lightning-AI/lightning/pull/9125))
- Fixed signature of `Timer.on_train_epoch_end` and `StochasticWeightAveraging.on_train_epoch_end` to prevent unwanted deprecation warnings ([#9347](https://github.com/Lightning-AI/lightning/pull/9347))


## [1.4.5] - 2021-08-31

- Fixed reduction using `self.log(sync_dict=True, reduce_fx={mean,max})` ([#9142](https://github.com/Lightning-AI/lightning/pull/9142))
- Fixed not setting a default value for `max_epochs` if `max_time` was specified on the `Trainer` constructor ([#9072](https://github.com/Lightning-AI/lightning/pull/9072))
- Fixed the CometLogger, no longer modifies the metrics in place. Instead creates a copy of metrics before performing any operations ([#9150](https://github.com/Lightning-AI/lightning/pull/9150))
- Fixed `DDP` "CUDA error: initialization error" due to a `copy` instead of `deepcopy` on `ResultCollection` ([#9239](https://github.com/Lightning-AI/lightning/pull/9239))


## [1.4.4] - 2021-08-24

- Fixed a bug in the binary search mode of auto batch size scaling where exception was raised if the first trainer run resulted in OOM ([#8954](https://github.com/Lightning-AI/lightning/pull/8954))
- Fixed a bug causing logging with `log_gpu_memory='min_max'` not working ([#9013](https://github.com/Lightning-AI/lightning/pull/9013))


## [1.4.3] - 2021-08-17

- Fixed plateau scheduler stepping on incomplete epoch ([#8861](https://github.com/Lightning-AI/lightning/pull/8861))
- Fixed infinite loop with `CycleIterator` and multiple loaders ([#8889](https://github.com/Lightning-AI/lightning/pull/8889))
- Fixed `StochasticWeightAveraging` with a list of learning rates not applying them to each param group ([#8747](https://github.com/Lightning-AI/lightning/pull/8747))
- Restore original loaders if replaced by entrypoint ([#8885](https://github.com/Lightning-AI/lightning/pull/8885))
- Fixed lost reference to `_Metadata` object in `ResultMetricCollection` ([#8932](https://github.com/Lightning-AI/lightning/pull/8932))
- Ensure the existence of `DDPPlugin._sync_dir` in `reconciliate_processes` ([#8939](https://github.com/Lightning-AI/lightning/pull/8939))


## [1.4.2] - 2021-08-10

- Fixed recursive call for `apply_to_collection(include_none=False)` ([#8719](https://github.com/Lightning-AI/lightning/pull/8719))
- Fixed truncated backprop through time enablement when set as a property on the LightningModule and not the Trainer ([#8804](https://github.com/Lightning-AI/lightning/pull/8804/))
- Fixed comments and exception message for metrics_to_scalars ([#8782](https://github.com/Lightning-AI/lightning/pull/8782/))
- Fixed typo error in LightningLoggerBase.after_save_checkpoint docstring ([#8737](https://github.com/Lightning-AI/lightning/pull/8737/))


## [1.4.1] - 2021-08-03

- Fixed `trainer.fit_loop.split_idx` always returning `None` ([#8601](https://github.com/Lightning-AI/lightning/pull/8601))
- Fixed references for `ResultCollection.extra` ([#8622](https://github.com/Lightning-AI/lightning/pull/8622))
- Fixed reference issues during epoch end result collection ([#8621](https://github.com/Lightning-AI/lightning/pull/8621))
- Fixed horovod auto-detection when horovod is not installed and the launcher is `mpirun` ([#8610](https://github.com/Lightning-AI/lightning/pull/8610))
- Fixed an issue with `training_step` outputs not getting collected correctly for `training_epoch_end` ([#8613](https://github.com/Lightning-AI/lightning/pull/8613))
- Fixed distributed types support for CPUs ([#8667](https://github.com/Lightning-AI/lightning/pull/8667))
- Fixed a deadlock issue with DDP and torchelastic ([#8655](https://github.com/Lightning-AI/lightning/pull/8655))
- Fixed `accelerator=ddp` choice for CPU ([#8645](https://github.com/Lightning-AI/lightning/pull/8645))


## [1.4.0] - 2021-07-27

### Added

- Added `extract_batch_size` utility and corresponding tests to extract batch dimension from multiple batch types ([#8357](https://github.com/Lightning-AI/lightning/pull/8357/))
- Added support for named parameter groups in `LearningRateMonitor` ([#7987](https://github.com/Lightning-AI/lightning/pull/7987))
- Added `dataclass` support for `pytorch_lightning.utilities.apply_to_collection` ([#7935](https://github.com/Lightning-AI/lightning/pull/7935))
- Added support to `LightningModule.to_torchscript` for saving to custom filesystems with `fsspec` ([#7617](https://github.com/Lightning-AI/lightning/pull/7617))
- Added `KubeflowEnvironment` for use with the `PyTorchJob` operator in Kubeflow
- Added LightningCLI support for config files on object stores ([#7521](https://github.com/Lightning-AI/lightning/pull/7521))
- Added `ModelPruning(prune_on_train_epoch_end=True|False)` to choose when to apply pruning ([#7704](https://github.com/Lightning-AI/lightning/pull/7704))
- Added support for checkpointing based on a provided time interval during training ([#7515](https://github.com/Lightning-AI/lightning/pull/7515))
- Progress tracking
  * Added dataclasses for progress tracking ([#6603](https://github.com/Lightning-AI/lightning/pull/6603),
    [#7574](https://github.com/Lightning-AI/lightning/pull/7574),
    [#8140](https://github.com/Lightning-AI/lightning/pull/8140),
    [#8362](https://github.com/Lightning-AI/lightning/pull/8362))
  * Add `{,load_}state_dict` to the progress tracking dataclasses ([#8140](https://github.com/Lightning-AI/lightning/pull/8140))
  * Connect the progress tracking dataclasses to the loops ([#8244](https://github.com/Lightning-AI/lightning/pull/8244),
    [#8362](https://github.com/Lightning-AI/lightning/pull/8362))
  * Do not reset the progress tracking dataclasses total counters ([#8475](https://github.com/Lightning-AI/lightning/pull/8475))
- Added support for passing a `LightningDataModule` positionally as the second argument to `trainer.{validate,test,predict}` ([#7431](https://github.com/Lightning-AI/lightning/pull/7431))
- Added argument `trainer.predict(ckpt_path)` ([#7430](https://github.com/Lightning-AI/lightning/pull/7430))
- Added `clip_grad_by_value` support for TPUs ([#7025](https://github.com/Lightning-AI/lightning/pull/7025))
- Added support for passing any class to `is_overridden` ([#7918](https://github.com/Lightning-AI/lightning/pull/7918))
- Added `sub_dir` parameter to `TensorBoardLogger` ([#6195](https://github.com/Lightning-AI/lightning/pull/6195))
- Added correct `dataloader_idx` to batch transfer hooks ([#6241](https://github.com/Lightning-AI/lightning/pull/6241))
- Added `include_none=bool` argument to `apply_to_collection` ([#7769](https://github.com/Lightning-AI/lightning/pull/7769))
- Added `apply_to_collections` to apply a function to two zipped collections ([#7769](https://github.com/Lightning-AI/lightning/pull/7769))
- Added `ddp_fully_sharded` support ([#7487](https://github.com/Lightning-AI/lightning/pull/7487))
- Added `should_rank_save_checkpoint` property to Training Plugins ([#7684](https://github.com/Lightning-AI/lightning/pull/7684))
- Added `log_grad_norm` hook to `LightningModule` to customize the logging of gradient norms ([#7873](https://github.com/Lightning-AI/lightning/pull/7873))
- Added `save_config_filename` init argument to `LightningCLI` to ease resolving name conflicts ([#7741](https://github.com/Lightning-AI/lightning/pull/7741))
- Added `save_config_overwrite` init argument to `LightningCLI` to ease overwriting existing config files ([#8059](https://github.com/Lightning-AI/lightning/pull/8059))
- Added reset dataloader hooks to Training Plugins and Accelerators ([#7861](https://github.com/Lightning-AI/lightning/pull/7861))
- Added trainer stage hooks for Training Plugins and Accelerators ([#7864](https://github.com/Lightning-AI/lightning/pull/7864))
- Added the `on_before_optimizer_step` hook ([#8048](https://github.com/Lightning-AI/lightning/pull/8048))
- Added IPU Accelerator ([#7867](https://github.com/Lightning-AI/lightning/pull/7867))
- Fault-tolerant training
    * Added `{,load_}state_dict` to `ResultCollection` ([#7948](https://github.com/Lightning-AI/lightning/pull/7948))
    * Added `{,load_}state_dict` to `Loops` ([#8197](https://github.com/Lightning-AI/lightning/pull/8197))
    * Added `FastForwardSampler` and `CaptureIterableDataset` ([#8307](https://github.com/Lightning-AI/lightning/pull/8307))
    * Set `Loop.restarting=False` at the end of the first iteration ([#8362](https://github.com/Lightning-AI/lightning/pull/8362))
    * Save the loops state with the checkpoint (opt-in) ([#8362](https://github.com/Lightning-AI/lightning/pull/8362))
    * Save a checkpoint to restore the state on exception (opt-in) ([#8362](https://github.com/Lightning-AI/lightning/pull/8362))
    * Added `state_dict` and `load_state_dict` utilities for `CombinedLoader` + utilities for dataloader ([#8364](https://github.com/Lightning-AI/lightning/pull/8364))
- Added `rank_zero_only` to `LightningModule.log` function ([#7966](https://github.com/Lightning-AI/lightning/pull/7966))
- Added `metric_attribute` to `LightningModule.log` function ([#7966](https://github.com/Lightning-AI/lightning/pull/7966))
- Added a warning if `Trainer(log_every_n_steps)` is a value too high for the training dataloader ([#7734](https://github.com/Lightning-AI/lightning/pull/7734))
- Added LightningCLI support for argument links applied on instantiation ([#7895](https://github.com/Lightning-AI/lightning/pull/7895))
- Added LightningCLI support for configurable callbacks that should always be present ([#7964](https://github.com/Lightning-AI/lightning/pull/7964))
- Added DeepSpeed Infinity Support, and updated to DeepSpeed 0.4.0 ([#7234](https://github.com/Lightning-AI/lightning/pull/7234))
- Added support for `torch.nn.UninitializedParameter` in `ModelSummary` ([#7642](https://github.com/Lightning-AI/lightning/pull/7642))
- Added support `LightningModule.save_hyperparameters` when `LightningModule` is a dataclass ([#7992](https://github.com/Lightning-AI/lightning/pull/7992))
- Added support for overriding `optimizer_zero_grad` and `optimizer_step` when using accumulate_grad_batches ([#7980](https://github.com/Lightning-AI/lightning/pull/7980))
- Added `logger` boolean flag to `save_hyperparameters` ([#7960](https://github.com/Lightning-AI/lightning/pull/7960))
- Added support for calling scripts using the module syntax (`python -m package.script`) ([#8073](https://github.com/Lightning-AI/lightning/pull/8073))
- Added support for optimizers and learning rate schedulers to `LightningCLI` ([#8093](https://github.com/Lightning-AI/lightning/pull/8093))
- Added XLA Profiler ([#8014](https://github.com/Lightning-AI/lightning/pull/8014))
- Added `PrecisionPlugin.{pre,post}_backward` ([#8328](https://github.com/Lightning-AI/lightning/pull/8328))
- Added `on_load_checkpoint` and `on_save_checkpoint` hooks to the `PrecisionPlugin` base class ([#7831](https://github.com/Lightning-AI/lightning/pull/7831))
- Added `max_depth` parameter in `ModelSummary` ([#8062](https://github.com/Lightning-AI/lightning/pull/8062))
- Added `XLAStatsMonitor` callback ([#8235](https://github.com/Lightning-AI/lightning/pull/8235))
- Added `restore` function and `restarting` attribute to base `Loop` ([#8247](https://github.com/Lightning-AI/lightning/pull/8247))
- Added support for `save_hyperparameters` in `LightningDataModule` ([#3792](https://github.com/Lightning-AI/lightning/pull/3792))
- Added the `ModelCheckpoint(save_on_train_epoch_end)` to choose when to run the saving logic ([#8389](https://github.com/Lightning-AI/lightning/pull/8389))
- Added `LSFEnvironment` for distributed training with the LSF resource manager `jsrun` ([#5102](https://github.com/Lightning-AI/lightning/pull/5102))
- Added support for `accelerator='cpu'|'gpu'|'tpu'|'ipu'|'auto'` ([#7808](https://github.com/Lightning-AI/lightning/pull/7808))
- Added `tpu_spawn_debug` to plugin registry ([#7933](https://github.com/Lightning-AI/lightning/pull/7933))
- Enabled traditional/manual launching of DDP processes through `LOCAL_RANK` and `NODE_RANK` environment variable assignments ([#7480](https://github.com/Lightning-AI/lightning/pull/7480))
- Added `quantize_on_fit_end` argument to `QuantizationAwareTraining` ([#8464](https://github.com/Lightning-AI/lightning/pull/8464))
- Added experimental support for loop specialization ([#8226](https://github.com/Lightning-AI/lightning/pull/8226))
- Added support for `devices` flag to Trainer ([#8440](https://github.com/Lightning-AI/lightning/pull/8440))
- Added private `prevent_trainer_and_dataloaders_deepcopy` context manager on the `LightningModule` ([#8472](https://github.com/Lightning-AI/lightning/pull/8472))
- Added support for providing callables to the Lightning CLI instead of types ([#8400](https://github.com/Lightning-AI/lightning/pull/8400))

### Changed

- Decoupled device parsing logic from Accelerator connector to Trainer ([#8180](https://github.com/Lightning-AI/lightning/pull/8180))
- Changed the `Trainer`'s `checkpoint_callback` argument to allow only boolean values ([#7539](https://github.com/Lightning-AI/lightning/pull/7539))
- Log epoch metrics before the `on_evaluation_end` hook ([#7272](https://github.com/Lightning-AI/lightning/pull/7272))
- Explicitly disallow calling `self.log(on_epoch=False)` during epoch-only or single-call hooks ([#7874](https://github.com/Lightning-AI/lightning/pull/7874))
- Changed these `Trainer` methods to be protected: `call_setup_hook`, `call_configure_sharded_model`, `pre_dispatch`, `dispatch`, `post_dispatch`, `call_teardown_hook`, `run_train`, `run_sanity_check`, `run_evaluate`, `run_evaluation`, `run_predict`, `track_output_for_epoch_end`
- Changed `metrics_to_scalars` to work with any collection or value ([#7888](https://github.com/Lightning-AI/lightning/pull/7888))
- Changed `clip_grad_norm` to use `torch.nn.utils.clip_grad_norm_` ([#7025](https://github.com/Lightning-AI/lightning/pull/7025))
- Validation is now always run inside the training epoch scope ([#7357](https://github.com/Lightning-AI/lightning/pull/7357))
- `ModelCheckpoint` now runs at the end of the training epoch by default ([#8389](https://github.com/Lightning-AI/lightning/pull/8389))
- `EarlyStopping` now runs at the end of the training epoch by default ([#8286](https://github.com/Lightning-AI/lightning/pull/8286))
- Refactored Loops
    * Moved attributes `global_step`, `current_epoch`, `max/min_steps`, `max/min_epochs`, `batch_idx`, and `total_batch_idx` to TrainLoop ([#7437](https://github.com/Lightning-AI/lightning/pull/7437))
    * Refactored result handling in training loop ([#7506](https://github.com/Lightning-AI/lightning/pull/7506))
    * Moved attributes `hiddens` and `split_idx` to TrainLoop ([#7507](https://github.com/Lightning-AI/lightning/pull/7507))
    * Refactored the logic around manual and automatic optimization inside the optimizer loop ([#7526](https://github.com/Lightning-AI/lightning/pull/7526))
    * Simplified "should run validation" logic ([#7682](https://github.com/Lightning-AI/lightning/pull/7682))
    * Simplified logic for updating the learning rate for schedulers ([#7682](https://github.com/Lightning-AI/lightning/pull/7682))
    * Removed the `on_epoch` guard from the "should stop" validation check ([#7701](https://github.com/Lightning-AI/lightning/pull/7701))
    * Refactored internal loop interface; added new classes `FitLoop`, `TrainingEpochLoop`, `TrainingBatchLoop` ([#7871](https://github.com/Lightning-AI/lightning/pull/7871), [#8077](https://github.com/Lightning-AI/lightning/pull/8077))
    * Removed `pytorch_lightning/trainer/training_loop.py` ([#7985](https://github.com/Lightning-AI/lightning/pull/7985))
    * Refactored evaluation loop interface; added new classes `DataLoaderLoop`, `EvaluationLoop`, `EvaluationEpochLoop` ([#7990](https://github.com/Lightning-AI/lightning/pull/7990), [#8077](https://github.com/Lightning-AI/lightning/pull/8077))
    * Removed `pytorch_lightning/trainer/evaluation_loop.py` ([#8056](https://github.com/Lightning-AI/lightning/pull/8056))
    * Restricted public access to several internal functions ([#8024](https://github.com/Lightning-AI/lightning/pull/8024))
    * Refactored trainer `_run_*` functions and separate evaluation loops ([#8065](https://github.com/Lightning-AI/lightning/pull/8065))
    * Refactored prediction loop interface; added new classes `PredictionLoop`, `PredictionEpochLoop` ([#7700](https://github.com/Lightning-AI/lightning/pull/7700), [#8077](https://github.com/Lightning-AI/lightning/pull/8077))
    * Removed `pytorch_lightning/trainer/predict_loop.py` ([#8094](https://github.com/Lightning-AI/lightning/pull/8094))
    * Moved result teardown to the loops ([#8245](https://github.com/Lightning-AI/lightning/pull/8245))
    * Improve `Loop` API to better handle children `state_dict` and `progress` ([#8334](https://github.com/Lightning-AI/lightning/pull/8334))
- Refactored logging
    * Renamed and moved `core/step_result.py` to `trainer/connectors/logger_connector/result.py` ([#7736](https://github.com/Lightning-AI/lightning/pull/7736))
    * Dramatically simplify the `LoggerConnector` ([#7882](https://github.com/Lightning-AI/lightning/pull/7882))
    * `trainer.{logged,progress_bar,callback}_metrics` are now updated on-demand ([#7882](https://github.com/Lightning-AI/lightning/pull/7882))
    * Completely overhaul the `Result` object in favor of `ResultMetric` ([#7882](https://github.com/Lightning-AI/lightning/pull/7882))
    * Improve epoch-level reduction time and overall memory usage ([#7882](https://github.com/Lightning-AI/lightning/pull/7882))
    * Allow passing `self.log(batch_size=...)` ([#7891](https://github.com/Lightning-AI/lightning/pull/7891))
    * Each of the training loops now keeps its own results collection ([#7891](https://github.com/Lightning-AI/lightning/pull/7891))
    * Remove `EpochResultStore` and `HookResultStore` in favor of `ResultCollection` ([#7909](https://github.com/Lightning-AI/lightning/pull/7909))
    * Remove `MetricsHolder` ([#7909](https://github.com/Lightning-AI/lightning/pull/7909))
- Moved `ignore_scalar_return_in_dp` warning suppression to the DataParallelPlugin class ([#7421](https://github.com/Lightning-AI/lightning/pull/7421/))
- Changed the behaviour when logging evaluation step metrics to no longer append `/epoch_*` to the metric name ([#7351](https://github.com/Lightning-AI/lightning/pull/7351))
- Raised `ValueError` when a `None` value is `self.log`-ed ([#7771](https://github.com/Lightning-AI/lightning/pull/7771))
- Changed `resolve_training_type_plugins` to allow setting `num_nodes` and `sync_batchnorm` from `Trainer` setting ([#7026](https://github.com/Lightning-AI/lightning/pull/7026))
- Default `seed_everything(workers=True)` in the `LightningCLI` ([#7504](https://github.com/Lightning-AI/lightning/pull/7504))
- Changed `model.state_dict()` in `CheckpointConnector` to allow `training_type_plugin` to customize the model's `state_dict()` ([#7474](https://github.com/Lightning-AI/lightning/pull/7474))
- `MLflowLogger` now uses the env variable `MLFLOW_TRACKING_URI` as default tracking URI ([#7457](https://github.com/Lightning-AI/lightning/pull/7457))
- Changed `Trainer` arg and functionality from `reload_dataloaders_every_epoch` to `reload_dataloaders_every_n_epochs` ([#5043](https://github.com/Lightning-AI/lightning/pull/5043))
- Changed `WandbLogger(log_model={True/'all'})` to log models as artifacts ([#6231](https://github.com/Lightning-AI/lightning/pull/6231))
- MLFlowLogger now accepts `run_name` as an constructor argument ([#7622](https://github.com/Lightning-AI/lightning/pull/7622))
- Changed `teardown()` in `Accelerator` to allow `training_type_plugin` to customize `teardown` logic ([#7579](https://github.com/Lightning-AI/lightning/pull/7579))
- `Trainer.fit` now raises an error when using manual optimization with unsupported features such as `gradient_clip_val` or `accumulate_grad_batches` ([#7788](https://github.com/Lightning-AI/lightning/pull/7788))
- Accelerator hooks are called regardless if `LightningModule` overrides the same hooks ([#7826](https://github.com/Lightning-AI/lightning/pull/7826))
- Moved profilers to their own file ([#7822](https://github.com/Lightning-AI/lightning/pull/7822))
- The `on_after_backward` hook is now called on accumulating iterations. Use the `on_before_optimizer_step` hook to mimic the old behaviour ([#8328](https://github.com/Lightning-AI/lightning/pull/8328))
- The mixed precision loss is no longer unscaled before the `on_after_backward` hook. Use the `on_before_optimizer_step` hook to mimic the old behaviour  ([#8328](https://github.com/Lightning-AI/lightning/pull/8328))
- The `TrainingTypePlugin.{pre,post}_backward` hooks no longer take the `optimizer, opt_idx, should_accumulate` arguments ([#8328](https://github.com/Lightning-AI/lightning/pull/8328))
- The `PrecisionPlugin.backward` hooks no longer returns a value ([#8328](https://github.com/Lightning-AI/lightning/pull/8328))
- The `PrecisionPlugin.backward` hooks no longer takes a `should_accumulate` argument ([#8328](https://github.com/Lightning-AI/lightning/pull/8328))
- Added the `on_before_backward` hook ([#7865](https://github.com/Lightning-AI/lightning/pull/7865))
- `LightningCLI` now aborts with a clearer message if config already exists and disables save config during `fast_dev_run`([#7963](https://github.com/Lightning-AI/lightning/pull/7963))
- Saved the `LightningCLI` config on `setup` and only on the main process ([#8017](https://github.com/Lightning-AI/lightning/pull/8017))
- Dropped the `LightningCLI` `ArgumentParser` when pickling ([#8017](https://github.com/Lightning-AI/lightning/pull/8017))
- Skip `broadcast` if distributed not initialized for the spawn plugins ([#8017](https://github.com/Lightning-AI/lightning/pull/8017))
- `Trainer(resume_from_checkpoint=...)` now restores the model directly after `LightningModule.setup()`, which is before `LightningModule.configure_sharded_model()` ([#7652](https://github.com/Lightning-AI/lightning/pull/7652))
- Moved `torch.cuda.set_device()` to enable collective calls earlier in setup ([#8312](https://github.com/Lightning-AI/lightning/pull/8312))
- Used XLA utility API to move data to CPU (Single TPU core) ([#8078](https://github.com/Lightning-AI/lightning/pull/8078))
- Improved error messages in `replace_sampler` when the `DataLoader` attributes are not included in the signature or the signature is missing optional arguments ([#8519](https://github.com/Lightning-AI/lightning/pull/8519))
- Moved `DeviceDtypeModuleMixin` and `HyperparametersMixin` mixin to `core` ([#8396](https://github.com/Lightning-AI/lightning/pull/8396))
- Return the `default_root_dir` as the `log_dir` when the logger is a `LoggerCollection` ([#8187](https://github.com/Lightning-AI/lightning/pull/8187))

### Deprecated

- Deprecated `LightningModule.loaded_optimizer_states_dict` ([#8229](https://github.com/Lightning-AI/lightning/pull/8229))
- Standardized the dataloaders arguments of `trainer.{fit,valdiate,test,tune}` ([#7431](https://github.com/Lightning-AI/lightning/pull/7431))
- Deprecated `DataModule` properties: `has_prepared_data`, `has_setup_fit`, `has_setup_validate`, `has_setup_test`, `has_setup_predict`, `has_teardown_fit`, `has_teardown_validate`, `has_teardown_test`, `has_teardown_predict` ([#7657](https://github.com/Lightning-AI/lightning/pull/7657/))
- Deprecated `TrainerModelHooksMixin` in favor of `pytorch_lightning.utilities.signature_utils` ([#7422](https://github.com/Lightning-AI/lightning/pull/7422))
- Deprecated `num_nodes` and `sync_batchnorm` arguments in `DDPPlugin` and `DDPSpawnPlugin` ([#7026](https://github.com/Lightning-AI/lightning/pull/7026))
- Deprecated `self.log(sync_dist_op)` in favor of `self.log(reduce_fx)`. ([#7891](https://github.com/Lightning-AI/lightning/pull/7891))
- Deprecated `is_overridden(model=...)` in favor of `is_overridden(instance=...)` ([#7918](https://github.com/Lightning-AI/lightning/pull/7918))
- Deprecated automatically detaching returned extras with grads ([#7994](https://github.com/Lightning-AI/lightning/pull/7994))
- Deprecated default value of `monitor` argument in EarlyStopping callback to enforce `monitor` as a required argument ([#7907](https://github.com/Lightning-AI/lightning/pull/7907))
- Deprecated importing `rank_zero_{warn,deprecation}` directly from `pytorch_lightning.utilities.distributed` ([#8085](https://github.com/Lightning-AI/lightning/pull/8085))
- Deprecated the use of `CheckpointConnector.hpc_load()` in favor of `CheckpointConnector.restore()` ([#7652](https://github.com/Lightning-AI/lightning/pull/7652))
- Deprecated `ModelCheckpoint(every_n_val_epochs)` in favor of `ModelCheckpoint(every_n_epochs)` ([#8383](https://github.com/Lightning-AI/lightning/pull/8383))
- Deprecated `DDPPlugin.task_idx` in favor of `DDPPlugin.local_rank` ([#8203](https://github.com/Lightning-AI/lightning/pull/8203))
- Deprecated the `Trainer.train_loop` property in favor of `Trainer.fit_loop` ([#8025](https://github.com/Lightning-AI/lightning/pull/8025))
- Deprecated the `Trainer.disable_validation` property in favor of `not Trainer.enable_validation` ([#8291](https://github.com/Lightning-AI/lightning/pull/8291))
- Deprecated `mode` parameter in `ModelSummary` in favor of `max_depth` ([#8062](https://github.com/Lightning-AI/lightning/pull/8062))
- Deprecated `reload_dataloaders_every_epoch` argument of `Trainer` in favor of `reload_dataloaders_every_n_epochs` ([#5043](https://github.com/Lightning-AI/lightning/pull/5043))
- Deprecated `distributed_backend` argument for `Trainer` ([#8575](https://github.com/Lightning-AI/lightning/pull/8575))

### Removed

- Dropped official support/testing for PyTorch <1.6 ([#8288](https://github.com/Lightning-AI/lightning/pull/8288))
- Removed `ProfilerConnector` ([#7654](https://github.com/Lightning-AI/lightning/pull/7654))
- Pruned deprecated classif. metrics from `pytorch_lightning.metrics.functional.classification` ([#7499](https://github.com/Lightning-AI/lightning/pull/7499))
- Removed deprecated data parallel classes `LightningDataParallel` and `LightningDistributedDataParallel` from `pytorch_lightning.overrides.data_parallel` ([#7510](https://github.com/Lightning-AI/lightning/pull/7510))
- Removed deprecated trainer attributes - `get_model` and `accelerator_backend` ([#7502](https://github.com/Lightning-AI/lightning/pull/7502))
- Removed support for automatically monitoring the `val_loss` key with `ModelCheckpoint`. Pass your `monitor` of choice to the `ModelCheckpoint` instance instead ([#8293](https://github.com/Lightning-AI/lightning/pull/8293))
- Removed support for `self.log(tbptt_reduce_fx)` and `self.log(tbptt_pad_token)`. Please, open a discussion explaining your use-case if you relied on these. ([#7644](https://github.com/Lightning-AI/lightning/pull/7644))
- Removed deprecated utils modules `model_utils`, `warning_utils`, `xla_device_utils` and partially `argparse_utils` ([#7503](https://github.com/Lightning-AI/lightning/pull/7503))
- Removed `RPCPlugin` and `RPCSequentialPlugin`. If you were successfully using these plugins, please open a GitHub discussion about your use case ([#8101](https://github.com/Lightning-AI/lightning/pull/8101))
- Removed deprecated trainer attributes - `on_cpu`, `on_tpu`, `use_tpu`, `on_gpu`, `use_dp`, `use_ddp`, `use_ddp2`, `use_horovod`, `use_single_gpu` ([#7501](https://github.com/Lightning-AI/lightning/pull/7501))
- Removed deprecated `optimizer` argument in `LightningModule.manual_backward()`; Toggling optimizers in manual optimization should be done using `LightningModule.{un}toggle_optimizer()` ([#8287](https://github.com/Lightning-AI/lightning/pull/8287))
- Removed DeepSpeed FP16 Exception as FP32 is now supported ([#8462](https://github.com/Lightning-AI/lightning/pull/8462))
- Removed environment variable `PL_EXP_VERSION` from DDP subprocesses ([7403](https://github.com/Lightning-AI/lightning/pull/7403))

### Fixed

- Fixed the `GPUStatsMonitor` callbacks to use the correct GPU IDs if `CUDA_VISIBLE_DEVICES` set ([#8260](https://github.com/Lightning-AI/lightning/pull/8260))
- Fixed `lr_scheduler` checkpointed state by calling `update_lr_schedulers` before saving checkpoints ([#7877](https://github.com/Lightning-AI/lightning/pull/7877))
- Fixed ambiguous warning when both overfit and train dataloader shuffling are enabled ([#7685](https://github.com/Lightning-AI/lightning/pull/7685))
- Fixed dev debugger memory growing due to tracking events even when disabled ([#7875](https://github.com/Lightning-AI/lightning/pull/7875))
- Fixed `None` loss keys getting added in `training_epoch_end` when using manual optimization and not returning a loss ([#7772](https://github.com/Lightning-AI/lightning/pull/7772))
- Fixed a bug where `precision=64` with `accelerator='ddp_spawn'` would throw a pickle error ([#6924](https://github.com/Lightning-AI/lightning/pull/6924))
- Do not override the existing `epoch` value in `logged_metrics` when already logged by the user ([#7982](https://github.com/Lightning-AI/lightning/pull/7982))
- Support for manual optimization with DeepSpeed ([#7970](https://github.com/Lightning-AI/lightning/pull/7970))
- Fixed `dataloader_idx` argument value when predicting with only one `DataLoader` ([#7941](https://github.com/Lightning-AI/lightning/pull/7941))
- Fixed passing the `stage` argument of `Callback.{setup,teardown}` as a keyword ([#7973](https://github.com/Lightning-AI/lightning/pull/7973))
- Fixed metrics generated during `validation sanity checking` are cleaned on end ([#8171](https://github.com/Lightning-AI/lightning/pull/8171))
- Fixed `log_gpu_memory` metrics not being added to `logging` when nothing else is logged ([#8174](https://github.com/Lightning-AI/lightning/pull/8174))
- Fixed a bug where calling `log` with a `Metric` instance would raise an error if it was a nested attribute of the model ([#8181](https://github.com/Lightning-AI/lightning/pull/8181))
- Fixed a bug where using `precision=64` would cause buffers with complex dtype to be cast to real ([#8208](https://github.com/Lightning-AI/lightning/pull/8208))
- Fixed `is_overridden` returning true for wrapped functions with no changes ([#8296](https://github.com/Lightning-AI/lightning/pull/8296))
- Fixed a bug where `truncated_bptt_steps` would throw an AttributeError when the target RNN has multiple hidden states ([#8145](https://github.com/Lightning-AI/lightning/pull/8145))
- Fixed `self.optimizers()` not returning a single optimizer if it had been wrapped ([#8326](https://github.com/Lightning-AI/lightning/pull/8326))
- Fixed the `on_after_backward` hook not getting called when using manual optimization and no plugins ([#8328](https://github.com/Lightning-AI/lightning/pull/8328))
- Fixed the `LightningModule.backward` hook only getting called with the `apex` plugin when using manual optimization ([#8328](https://github.com/Lightning-AI/lightning/pull/8328))
- Fixed moving batch to device before sending it to the `on_*_batch_start`/`on_*_batch_end` callbacks and model hooks ([#7378](https://github.com/Lightning-AI/lightning/pull/7378))
- Fixed passing a custom `DDPPlugin` when choosing `accelerator="ddp_cpu"` for the accelerator ([#6208](https://github.com/Lightning-AI/lightning/pull/6208))
- Fixed missing call to `LightningModule.untoggle_optimizer` in training loop when running gradient accumulation with multiple optimizers ([#8284](https://github.com/Lightning-AI/lightning/pull/8284))
- Fixed hash of LightningEnum to work with value instead of name ([#8421](https://github.com/Lightning-AI/lightning/pull/8421)).
- Fixed a bug where an extra checkpoint was saved at the end of training if the `val_check_interval` did not align with the number of training batches ([#7724](https://github.com/Lightning-AI/lightning/pull/7724))
- Fixed hash of LightningEnum to work with value instead of name([#8421](https://github.com/Lightning-AI/lightning/pull/8421)).
- Fixed `move_data_to_device` to return the batch if the object `to` function didn't return `self` ([#8433](https://github.com/Lightning-AI/lightning/pull/8433))
- Fixed progress bar updates for Pod Training ([#8258](https://github.com/Lightning-AI/lightning/pull/8258))
- Fixed clearing dataloader references before attaching new dataloaders in consecutive `Trainer.{fit,validate,test,predict}´ runs ([#8442](https://github.com/Lightning-AI/lightning/pull/8442))
- Fixed memory leaks on GPU by moving `optimizer_states`, `ResultCollection.extra`, `ResultMetric` attributes, and `LoggerConnector` metrics to `cpu`. Also, delete the DDP wrapper on `teardown` ([#8490](https://github.com/Lightning-AI/lightning/pull/8490))
- Fixed `SWA` callback using LightningModule `prevent_trainer_and_dataloaders_deepcopy` to avoid OOM ([#8472](https://github.com/Lightning-AI/lightning/pull/8472))
- Fixed `ModelPruning` callback `on_save_checkpoint` to avoid making a `deepcopy` potentially leading to OOM ([#8472](https://github.com/Lightning-AI/lightning/pull/8472))
- Fixed the sampler replacement logic for `DataLoader`s which do not define all `DataLoader` attributes as `__init__` parameters ([#8519](https://github.com/Lightning-AI/lightning/pull/8519))
- Fixed DeepSpeed Windows support ([#8488](https://github.com/Lightning-AI/lightning/pull/8488))
- Fixed DeepSpeed not properly setting the trainer `lr_schedulers` attribute ([#8527](https://github.com/Lightning-AI/lightning/pull/8527))
- Fixed experiment version and log-dir divergence in DDP when using multiple `Trainer` instances in sequence ([7403](https://github.com/Lightning-AI/lightning/pull/7403))
- Enabled manual optimization for TPUs ([#8458](https://github.com/Lightning-AI/lightning/pull/8458))
- Fixed `accumulate_grad_batches` not been recomputed during model reload ([#5334](https://github.com/Lightning-AI/lightning/pull/5334))
- Fixed a `TypeError` when wrapping optimizers in the `HorovodPlugin` and running `Trainer.test` ([#7840](https://github.com/Lightning-AI/lightning/pull/7840))
- Fixed `BackboneFinetuning` restoration ([#8501](https://github.com/Lightning-AI/lightning/pull/8501))
- Fixed `lr_scheduler` with metric (e.g. `torch.optim.lr_scheduler.ReduceLROnPlateau`) when using `automatic_optimization = False` ([#7643](https://github.com/Lightning-AI/lightning/pull/7643))
- Fixed `DeepSpeed` breaking with no schedulers ([#8580](https://github.com/Lightning-AI/lightning/pull/8580))


## [1.3.8] - 2021-07-01

### Fixed

- Fixed a sync deadlock when checkpointing a `LightningModule` that uses a torchmetrics 0.4 `Metric` ([#8218](https://github.com/Lightning-AI/lightning/pull/8218))
- Fixed compatibility TorchMetrics v0.4 ([#8206](https://github.com/Lightning-AI/lightning/pull/8206))
- Added torchelastic check when sanitizing GPUs ([#8095](https://github.com/Lightning-AI/lightning/pull/8095))
- Fixed a DDP info message that was never shown ([#8111](https://github.com/Lightning-AI/lightning/pull/8111))
- Fixed metrics deprecation message at module import level ([#8163](https://github.com/Lightning-AI/lightning/pull/8163))
- Fixed a bug where an infinite recursion would be triggered when using the `BaseFinetuning` callback on a model that contains a `ModuleDict` ([#8170](https://github.com/Lightning-AI/lightning/pull/8170))
- Added a mechanism to detect `deadlock` for `DDP` when only 1 process trigger an `Exception`. The mechanism will `kill the processes` when it happens ([#8167](https://github.com/Lightning-AI/lightning/pull/8167))
- Fixed NCCL error when selecting non-consecutive device ids ([#8165](https://github.com/Lightning-AI/lightning/pull/8165))
- Fixed SWA to also work with `IterableDataset` ([#8172](https://github.com/Lightning-AI/lightning/pull/8172))


## [1.3.7] - 2021-06-22

### Fixed

- Fixed a bug where skipping an optimizer while using amp causes amp to trigger an assertion error ([#7975](https://github.com/Lightning-AI/lightning/pull/7975))
- Fixed deprecation messages not showing due to incorrect stacklevel ([#8002](https://github.com/Lightning-AI/lightning/pull/8002), [#8005](https://github.com/Lightning-AI/lightning/pull/8005))
- Fixed setting a `DistributedSampler` when using a distributed plugin in a custom accelerator ([#7814](https://github.com/Lightning-AI/lightning/pull/7814))
- Improved `PyTorchProfiler` chrome traces names ([#8009](https://github.com/Lightning-AI/lightning/pull/8009))
- Fixed moving the best score to device in `EarlyStopping` callback for TPU devices ([#7959](https://github.com/Lightning-AI/lightning/pull/7959))
- Fixes access to `callback_metrics` in ddp_spawn ([#7916](https://github.com/Lightning-AI/lightning/pull/7916))


## [1.3.6] - 2021-06-15

### Fixed

- Fixed logs overwriting issue for remote filesystems ([#7889](https://github.com/Lightning-AI/lightning/pull/7889))
- Fixed `DataModule.prepare_data` could only be called on the global rank 0 process ([#7945](https://github.com/Lightning-AI/lightning/pull/7945))
- Fixed setting `worker_init_fn` to seed dataloaders correctly when using DDP ([#7942](https://github.com/Lightning-AI/lightning/pull/7942))
- Fixed `BaseFinetuning` callback to properly handle parent modules w/ parameters ([#7931](https://github.com/Lightning-AI/lightning/pull/7931))


## [1.3.5] - 2021-06-08

### Added

- Added warning to Training Step output ([#7779](https://github.com/Lightning-AI/lightning/pull/7779))

### Fixed

- Fixed `LearningRateMonitor` and `BackboneFinetuning` ([#7835](https://github.com/Lightning-AI/lightning/pull/7835))
- Minor improvements to `apply_to_collection` and type signature of `log_dict` ([#7851](https://github.com/Lightning-AI/lightning/pull/7851))
- Fixed docker versions ([#7834](https://github.com/Lightning-AI/lightning/pull/7834))
- Fixed sharded training check for fp16 precision ([#7825](https://github.com/Lightning-AI/lightning/pull/7825))
- Fixed support for torch Module type hints in LightningCLI ([#7807](https://github.com/Lightning-AI/lightning/pull/7807))

### Changed

- Move `training_output` validation to after `train_step_end` ([#7868](https://github.com/Lightning-AI/lightning/pull/7868))


## [1.3.4] - 2021-06-01

### Fixed

- Fixed info message when max training time reached ([#7780](https://github.com/Lightning-AI/lightning/pull/7780))
- Fixed missing `__len__` method to `IndexBatchSamplerWrapper` ([#7681](https://github.com/Lightning-AI/lightning/pull/7681))


## [1.3.3] - 2021-05-27

### Changed

- Changed calling of `untoggle_optimizer(opt_idx)` out of the closure function ([#7563](https://github.com/Lightning-AI/lightning/pull/7563))

### Fixed

- Fixed `ProgressBar` pickling after calling `trainer.predict` ([#7608](https://github.com/Lightning-AI/lightning/pull/7608))
- Fixed broadcasting in multi-node, multi-gpu DDP using torch 1.7 ([#7592](https://github.com/Lightning-AI/lightning/pull/7592))
- Fixed dataloaders are not reset when tuning the model ([#7566](https://github.com/Lightning-AI/lightning/pull/7566))
- Fixed print errors in `ProgressBar` when `trainer.fit` is not called ([#7674](https://github.com/Lightning-AI/lightning/pull/7674))
- Fixed global step update when the epoch is skipped ([#7677](https://github.com/Lightning-AI/lightning/pull/7677))
- Fixed training loop total batch counter when accumulate grad batches was enabled ([#7692](https://github.com/Lightning-AI/lightning/pull/7692))


## [1.3.2] - 2021-05-18

### Changed

- `DataModule`s now avoid duplicate `{setup,teardown,prepare_data}` calls for the same stage ([#7238](https://github.com/Lightning-AI/lightning/pull/7238))

### Fixed

- Fixed parsing of multiple training dataloaders ([#7433](https://github.com/Lightning-AI/lightning/pull/7433))
- Fixed recursive passing of `wrong_type` keyword argument in `pytorch_lightning.utilities.apply_to_collection` ([#7433](https://github.com/Lightning-AI/lightning/pull/7433))
- Fixed setting correct `DistribType` for `ddp_cpu` (spawn) backend ([#7492](https://github.com/Lightning-AI/lightning/pull/7492))
- Fixed incorrect number of calls to LR scheduler when `check_val_every_n_epoch > 1` ([#7032](https://github.com/Lightning-AI/lightning/pull/7032))


## [1.3.1] - 2021-05-11

### Fixed

- Fixed DeepSpeed with IterableDatasets ([#7362](https://github.com/Lightning-AI/lightning/pull/7362))
- Fixed `Trainer.current_epoch` not getting restored after tuning ([#7434](https://github.com/Lightning-AI/lightning/pull/7434))
- Fixed local rank displayed in console log ([#7395](https://github.com/Lightning-AI/lightning/pull/7395))


## [1.3.0] - 2021-05-06

### Added

- Added support for the `EarlyStopping` callback to run at the end of the training epoch ([#6944](https://github.com/Lightning-AI/lightning/pull/6944))
- Added synchronization points before and after `setup` hooks are run ([#7202](https://github.com/Lightning-AI/lightning/pull/7202))
- Added a `teardown` hook to `ClusterEnvironment` ([#6942](https://github.com/Lightning-AI/lightning/pull/6942))
- Added utils for metrics to scalar conversions ([#7180](https://github.com/Lightning-AI/lightning/pull/7180))
- Added utils for NaN/Inf detection for gradients and parameters ([#6834](https://github.com/Lightning-AI/lightning/pull/6834))
- Added more explicit exception message when trying to execute `trainer.test()` or `trainer.validate()` with `fast_dev_run=True` ([#6667](https://github.com/Lightning-AI/lightning/pull/6667))
- Added `LightningCLI` class to provide simple reproducibility with minimum boilerplate training CLI (
    [#4492](https://github.com/Lightning-AI/lightning/pull/4492),
    [#6862](https://github.com/Lightning-AI/lightning/pull/6862),
    [#7156](https://github.com/Lightning-AI/lightning/pull/7156),
    [#7299](https://github.com/Lightning-AI/lightning/pull/7299))
- Added `gradient_clip_algorithm` argument to Trainer for gradient clipping by value ([#6123](https://github.com/Lightning-AI/lightning/pull/6123)).
- Added a way to print to terminal without breaking up the progress bar ([#5470](https://github.com/Lightning-AI/lightning/pull/5470))
- Added support to checkpoint after training steps in `ModelCheckpoint` callback ([#6146](https://github.com/Lightning-AI/lightning/pull/6146))
- Added `TrainerStatus.{INITIALIZING,RUNNING,FINISHED,INTERRUPTED}` ([#7173](https://github.com/Lightning-AI/lightning/pull/7173))
- Added `Trainer.validate()` method to perform one evaluation epoch over the validation set ([#4948](https://github.com/Lightning-AI/lightning/pull/4948))
- Added `LightningEnvironment` for Lightning-specific DDP ([#5915](https://github.com/Lightning-AI/lightning/pull/5915))
- Added `teardown()` hook to LightningDataModule ([#4673](https://github.com/Lightning-AI/lightning/pull/4673))
- Added `auto_insert_metric_name` parameter to `ModelCheckpoint` ([#6277](https://github.com/Lightning-AI/lightning/pull/6277))
- Added arg to `self.log` that enables users to give custom names when dealing with multiple dataloaders ([#6274](https://github.com/Lightning-AI/lightning/pull/6274))
- Added `teardown` method to `BaseProfiler` to enable subclasses defining post-profiling steps outside of `__del__` ([#6370](https://github.com/Lightning-AI/lightning/pull/6370))
- Added `setup` method to `BaseProfiler` to enable subclasses defining pre-profiling steps for every process ([#6633](https://github.com/Lightning-AI/lightning/pull/6633))
- Added no return warning to predict ([#6139](https://github.com/Lightning-AI/lightning/pull/6139))
- Added `Trainer.predict` config validation ([#6543](https://github.com/Lightning-AI/lightning/pull/6543))
- Added `AbstractProfiler` interface ([#6621](https://github.com/Lightning-AI/lightning/pull/6621))
- Added support for including module names for forward in the autograd trace of `PyTorchProfiler` ([#6349](https://github.com/Lightning-AI/lightning/pull/6349))
- Added support for the PyTorch 1.8.1 autograd profiler ([#6618](https://github.com/Lightning-AI/lightning/pull/6618))
- Added `outputs` parameter to callback's `on_validation_epoch_end` & `on_test_epoch_end` hooks ([#6120](https://github.com/Lightning-AI/lightning/pull/6120))
- Added `configure_sharded_model` hook ([#6679](https://github.com/Lightning-AI/lightning/pull/6679))
- Added support for `precision=64`, enabling training with double precision ([#6595](https://github.com/Lightning-AI/lightning/pull/6595))
- Added support for DDP communication hooks ([#6736](https://github.com/Lightning-AI/lightning/pull/6736))
- Added `artifact_location` argument to `MLFlowLogger` which will be passed to the `MlflowClient.create_experiment` call ([#6677](https://github.com/Lightning-AI/lightning/pull/6677))
- Added `model` parameter to precision plugins' `clip_gradients` signature (
    [#6764](https://github.com/Lightning-AI/lightning/pull/6764),
    [#7231](https://github.com/Lightning-AI/lightning/pull/7231))
- Added `is_last_batch` attribute to `Trainer` ([#6825](https://github.com/Lightning-AI/lightning/pull/6825))
- Added `LightningModule.lr_schedulers()` for manual optimization  ([#6567](https://github.com/Lightning-AI/lightning/pull/6567))
- Added `MpModelWrapper` in TPU Spawn ([#7045](https://github.com/Lightning-AI/lightning/pull/7045))
- Added `max_time` Trainer argument to limit training time ([#6823](https://github.com/Lightning-AI/lightning/pull/6823))
- Added `on_predict_{batch,epoch}_{start,end}` hooks ([#7141](https://github.com/Lightning-AI/lightning/pull/7141))
- Added new `EarlyStopping` parameters `stopping_threshold` and `divergence_threshold` ([#6868](https://github.com/Lightning-AI/lightning/pull/6868))
- Added `debug` flag to TPU Training Plugins (PT_XLA_DEBUG) ([#7219](https://github.com/Lightning-AI/lightning/pull/7219))
- Added new `UnrepeatedDistributedSampler` and `IndexBatchSamplerWrapper` for tracking distributed predictions ([#7215](https://github.com/Lightning-AI/lightning/pull/7215))
- Added `trainer.predict(return_predictions=None|False|True)` ([#7215](https://github.com/Lightning-AI/lightning/pull/7215))
- Added `BasePredictionWriter` callback to implement prediction saving ([#7127](https://github.com/Lightning-AI/lightning/pull/7127))
- Added `trainer.tune(scale_batch_size_kwargs, lr_find_kwargs)` arguments to configure the tuning algorithms ([#7258](https://github.com/Lightning-AI/lightning/pull/7258))
- Added `tpu_distributed` check for TPU Spawn barrier ([#7241](https://github.com/Lightning-AI/lightning/pull/7241))
- Added device updates to TPU Spawn for Pod training ([#7243](https://github.com/Lightning-AI/lightning/pull/7243))
- Added warning when missing `Callback` and using `resume_from_checkpoint` ([#7254](https://github.com/Lightning-AI/lightning/pull/7254))
- DeepSpeed single file saving ([#6900](https://github.com/Lightning-AI/lightning/pull/6900))
- Added Training type Plugins Registry (
    [#6982](https://github.com/Lightning-AI/lightning/pull/6982),
    [#7063](https://github.com/Lightning-AI/lightning/pull/7063),
    [#7214](https://github.com/Lightning-AI/lightning/pull/7214),
    [#7224](https://github.com/Lightning-AI/lightning/pull/7224)
)
- Add `ignore` param to `save_hyperparameters` ([#6056](https://github.com/Lightning-AI/lightning/pull/6056))

### Changed

- Changed `LightningModule.truncated_bptt_steps` to be property ([#7323](https://github.com/Lightning-AI/lightning/pull/7323))
- Changed `EarlyStopping` callback from by default running `EarlyStopping.on_validation_end` if only training is run. Set `check_on_train_epoch_end` to run the callback at the end of the train epoch instead of at the end of the validation epoch ([#7069](https://github.com/Lightning-AI/lightning/pull/7069))
- Renamed `pytorch_lightning.callbacks.swa` to `pytorch_lightning.callbacks.stochastic_weight_avg` ([#6259](https://github.com/Lightning-AI/lightning/pull/6259))
- Refactor `RunningStage` and `TrainerState` usage (
    [#4945](https://github.com/Lightning-AI/lightning/pull/4945),
    [#7173](https://github.com/Lightning-AI/lightning/pull/7173))
    * Added `RunningStage.SANITY_CHECKING`
    * Added `TrainerFn.{FITTING,VALIDATING,TESTING,PREDICTING,TUNING}`
    * Changed `trainer.evaluating` to return `True` if validating or testing
- Changed `setup()` and `teardown()` stage argument to take any of `{fit,validate,test,predict}` ([#6386](https://github.com/Lightning-AI/lightning/pull/6386))
- Changed profilers to save separate report files per state and rank ([#6621](https://github.com/Lightning-AI/lightning/pull/6621))
- The trainer no longer tries to save a checkpoint on exception or run callback's `on_train_end` functions ([#6864](https://github.com/Lightning-AI/lightning/pull/6864))
- Changed `PyTorchProfiler` to use `torch.autograd.profiler.record_function` to record functions ([#6349](https://github.com/Lightning-AI/lightning/pull/6349))
- Disabled `lr_scheduler.step()` in manual optimization  ([#6825](https://github.com/Lightning-AI/lightning/pull/6825))
- Changed warnings and recommendations for dataloaders in `ddp_spawn` ([#6762](https://github.com/Lightning-AI/lightning/pull/6762))
- `pl.seed_everything` will now also set the seed on the `DistributedSampler` ([#7024](https://github.com/Lightning-AI/lightning/pull/7024))
- Changed default setting for communication of multi-node training using `DDPShardedPlugin` ([#6937](https://github.com/Lightning-AI/lightning/pull/6937))
- `trainer.tune()` now returns the tuning result ([#7258](https://github.com/Lightning-AI/lightning/pull/7258))
- `LightningModule.from_datasets()` now accepts `IterableDataset` instances as training datasets. ([#7503](https://github.com/Lightning-AI/lightning/pull/7503))
- Changed `resume_from_checkpoint` warning to an error when the checkpoint file does not exist ([#7075](https://github.com/Lightning-AI/lightning/pull/7075))
- Automatically set `sync_batchnorm` for `training_type_plugin` ([#6536](https://github.com/Lightning-AI/lightning/pull/6536))
- Allowed training type plugin to delay optimizer creation ([#6331](https://github.com/Lightning-AI/lightning/pull/6331))
- Removed ModelSummary validation from train loop on_trainer_init ([#6610](https://github.com/Lightning-AI/lightning/pull/6610))
- Moved `save_function` to accelerator ([#6689](https://github.com/Lightning-AI/lightning/pull/6689))
- Updated DeepSpeed ZeRO ([#6546](https://github.com/Lightning-AI/lightning/pull/6546),
    [#6752](https://github.com/Lightning-AI/lightning/pull/6752),
    [#6142](https://github.com/Lightning-AI/lightning/pull/6142),
    [#6321](https://github.com/Lightning-AI/lightning/pull/6321))
- Improved verbose logging for `EarlyStopping` callback ([#6811](https://github.com/Lightning-AI/lightning/pull/6811))
- Run ddp_spawn dataloader checks on Windows ([#6930](https://github.com/Lightning-AI/lightning/pull/6930))
- Updated mlflow with using `resolve_tags` ([#6746](https://github.com/Lightning-AI/lightning/pull/6746))
- Moved `save_hyperparameters` to its own function ([#7119](https://github.com/Lightning-AI/lightning/pull/7119))
- Replaced `_DataModuleWrapper` with `__new__` ([#7289](https://github.com/Lightning-AI/lightning/pull/7289))
- Reset `current_fx` properties on lightning module in teardown ([#7247](https://github.com/Lightning-AI/lightning/pull/7247))
- Auto-set `DataLoader.worker_init_fn` with `seed_everything` ([#6960](https://github.com/Lightning-AI/lightning/pull/6960))
- Remove `model.trainer` call inside of dataloading mixin ([#7317](https://github.com/Lightning-AI/lightning/pull/7317))
- Split profilers module ([#6261](https://github.com/Lightning-AI/lightning/pull/6261))
- Ensure accelerator is valid if running interactively ([#5970](https://github.com/Lightning-AI/lightning/pull/5970))
- Disabled batch transfer in DP mode ([#6098](https://github.com/Lightning-AI/lightning/pull/6098))

### Deprecated

- Deprecated `outputs` in both `LightningModule.on_train_epoch_end` and `Callback.on_train_epoch_end` hooks ([#7339](https://github.com/Lightning-AI/lightning/pull/7339))
- Deprecated `Trainer.truncated_bptt_steps` in favor of `LightningModule.truncated_bptt_steps` ([#7323](https://github.com/Lightning-AI/lightning/pull/7323))
- Deprecated `outputs` in both `LightningModule.on_train_epoch_end` and `Callback.on_train_epoch_end` hooks ([#7339](https://github.com/Lightning-AI/lightning/pull/7339))
- Deprecated `LightningModule.grad_norm` in favor of `pytorch_lightning.utilities.grads.grad_norm` ([#7292](https://github.com/Lightning-AI/lightning/pull/7292))
- Deprecated the `save_function` property from the `ModelCheckpoint` callback ([#7201](https://github.com/Lightning-AI/lightning/pull/7201))
- Deprecated `LightningModule.write_predictions` and `LightningModule.write_predictions_dict` ([#7066](https://github.com/Lightning-AI/lightning/pull/7066))
- Deprecated `TrainerLoggingMixin` in favor of a separate utilities module for metric handling ([#7180](https://github.com/Lightning-AI/lightning/pull/7180))
- Deprecated `TrainerTrainingTricksMixin` in favor of a separate utilities module for NaN/Inf detection for gradients and parameters ([#6834](https://github.com/Lightning-AI/lightning/pull/6834))
- `period` has been deprecated in favor of `every_n_val_epochs` in the `ModelCheckpoint` callback ([#6146](https://github.com/Lightning-AI/lightning/pull/6146))
- Deprecated `trainer.running_sanity_check` in favor of `trainer.sanity_checking` ([#4945](https://github.com/Lightning-AI/lightning/pull/4945))
- Deprecated `Profiler(output_filename)` in favor of `dirpath` and `filename` ([#6621](https://github.com/Lightning-AI/lightning/pull/6621))
- Deprecated `PyTorchProfiler(profiled_functions)` in favor of `record_functions` ([#6349](https://github.com/Lightning-AI/lightning/pull/6349))
- Deprecated `@auto_move_data` in favor of `trainer.predict` ([#6993](https://github.com/Lightning-AI/lightning/pull/6993))
- Deprecated `Callback.on_load_checkpoint(checkpoint)` in favor of `Callback.on_load_checkpoint(trainer, pl_module, checkpoint)` ([#7253](https://github.com/Lightning-AI/lightning/pull/7253))
- Deprecated metrics in favor of `torchmetrics` (
    [#6505](https://github.com/Lightning-AI/lightning/pull/6505),
    [#6530](https://github.com/Lightning-AI/lightning/pull/6530),
    [#6540](https://github.com/Lightning-AI/lightning/pull/6540),
    [#6547](https://github.com/Lightning-AI/lightning/pull/6547),
    [#6515](https://github.com/Lightning-AI/lightning/pull/6515),
    [#6572](https://github.com/Lightning-AI/lightning/pull/6572),
    [#6573](https://github.com/Lightning-AI/lightning/pull/6573),
    [#6584](https://github.com/Lightning-AI/lightning/pull/6584),
    [#6636](https://github.com/Lightning-AI/lightning/pull/6636),
    [#6637](https://github.com/Lightning-AI/lightning/pull/6637),
    [#6649](https://github.com/Lightning-AI/lightning/pull/6649),
    [#6659](https://github.com/Lightning-AI/lightning/pull/6659),
    [#7131](https://github.com/Lightning-AI/lightning/pull/7131),
)
- Deprecated the `LightningModule.datamodule` getter and setter methods; access them through `Trainer.datamodule` instead ([#7168](https://github.com/Lightning-AI/lightning/pull/7168))
- Deprecated the use of `Trainer(gpus="i")` (string) for selecting the i-th GPU; from v1.5 this will set the number of GPUs instead of the index ([#6388](https://github.com/Lightning-AI/lightning/pull/6388))

### Removed

- Removed the `exp_save_path` property from the `LightningModule` ([#7266](https://github.com/Lightning-AI/lightning/pull/7266))
- Removed training loop explicitly calling `EarlyStopping.on_validation_end` if no validation is run ([#7069](https://github.com/Lightning-AI/lightning/pull/7069))
- Removed `automatic_optimization` as a property from the training loop in favor of `LightningModule.automatic_optimization` ([#7130](https://github.com/Lightning-AI/lightning/pull/7130))
- Removed evaluation loop legacy returns for `*_epoch_end` hooks ([#6973](https://github.com/Lightning-AI/lightning/pull/6973))
- Removed support for passing a bool value to `profiler` argument of Trainer ([#6164](https://github.com/Lightning-AI/lightning/pull/6164))
- Removed no return warning from val/test step ([#6139](https://github.com/Lightning-AI/lightning/pull/6139))
- Removed passing a `ModelCheckpoint` instance to `Trainer(checkpoint_callback)` ([#6166](https://github.com/Lightning-AI/lightning/pull/6166))
- Removed deprecated Trainer argument `enable_pl_optimizer` and `automatic_optimization` ([#6163](https://github.com/Lightning-AI/lightning/pull/6163))
- Removed deprecated metrics ([#6161](https://github.com/Lightning-AI/lightning/pull/6161))
    * from `pytorch_lightning.metrics.functional.classification` removed `to_onehot`, `to_categorical`, `get_num_classes`, `roc`, `multiclass_roc`, `average_precision`, `precision_recall_curve`, `multiclass_precision_recall_curve`
    * from `pytorch_lightning.metrics.functional.reduction` removed `reduce`, `class_reduce`
- Removed deprecated `ModelCheckpoint` arguments `prefix`, `mode="auto"` ([#6162](https://github.com/Lightning-AI/lightning/pull/6162))
- Removed `mode='auto'` from `EarlyStopping` ([#6167](https://github.com/Lightning-AI/lightning/pull/6167))
- Removed `epoch` and `step` arguments from `ModelCheckpoint.format_checkpoint_name()`, these are now included in the `metrics` argument ([#7344](https://github.com/Lightning-AI/lightning/pull/7344))
- Removed legacy references for magic keys in the `Result` object ([#6016](https://github.com/Lightning-AI/lightning/pull/6016))
- Removed deprecated `LightningModule` `hparams` setter ([#6207](https://github.com/Lightning-AI/lightning/pull/6207))
- Removed legacy code to log or include metrics in the progress bar by returning them in a dict with the `"log"/"progress_bar"` magic keys. Use `self.log` instead ([#6734](https://github.com/Lightning-AI/lightning/pull/6734))
- Removed `trainer.fit()` return value of `1`. It has no return now ([#7237](https://github.com/Lightning-AI/lightning/pull/7237))
- Removed `logger_connector` legacy code ([#6733](https://github.com/Lightning-AI/lightning/pull/6733))
- Removed unused mixin attributes ([#6487](https://github.com/Lightning-AI/lightning/pull/6487))

### Fixed

- Fixed NaN errors in progress bars when training with iterable datasets with no length defined ([#7306](https://github.com/Lightning-AI/lightning/pull/7306))
- Fixed attaching train and validation dataloaders when `reload_dataloaders_every_epoch=True` and `num_sanity_val_steps=0` ([#7207](https://github.com/Lightning-AI/lightning/pull/7207))
- Added a barrier in the accelerator `teardown` to synchronize processes before execution finishes ([#6814](https://github.com/Lightning-AI/lightning/pull/6814))
- Fixed multi-node DDP sub-process launch by using `local_rank` instead of `global_rank` for main process assertion ([#7061](https://github.com/Lightning-AI/lightning/pull/7061))
- Fixed incorrect removal of `WORLD_SIZE` environment variable in DDP training when launching with torch distributed/torchelastic ([#6942](https://github.com/Lightning-AI/lightning/pull/6942))
- Made the `Plugin.reduce` method more consistent across all Plugins to reflect a mean-reduction by default ([#6011](https://github.com/Lightning-AI/lightning/pull/6011))
- Move lightning module to correct device type when using LightningDistributedWrapper ([#6070](https://github.com/Lightning-AI/lightning/pull/6070))
- Do not print top-k verbose log with `ModelCheckpoint(monitor=None)` ([#6109](https://github.com/Lightning-AI/lightning/pull/6109))
- Fixed `ModelCheckpoint(save_top_k=0, save_last=True)` not saving the `last` checkpoint ([#6136](https://github.com/Lightning-AI/lightning/pull/6136))
- Fixed `.teardown(stage='fit')` and `.on_fit_{start,end}()` getting called during `trainer.test` ([#6386](https://github.com/Lightning-AI/lightning/pull/6386))
- Fixed LightningModule `all_gather` on cpu tensors ([#6416](https://github.com/Lightning-AI/lightning/pull/6416))
- Fixed torch distributed not available in setup hook for DDP ([#6506](https://github.com/Lightning-AI/lightning/pull/6506))
- Fixed `trainer.tuner.{lr_find,scale_batch_size}` not setting the `Trainer` state properly ([#7258](https://github.com/Lightning-AI/lightning/pull/7258))
- Fixed bug where the learning rate schedulers did not follow the optimizer frequencies ([#4868](https://github.com/Lightning-AI/lightning/pull/4868))
- Fixed pickle error checker to now check for `pickle.PickleError` to catch all pickle errors ([#6917](https://github.com/Lightning-AI/lightning/pull/6917))
- Fixed a bug where the outputs object passed to `LightningModule.training_epoch_end` was different from the object passed to the `on_train_end_epoch` hook ([#6969](https://github.com/Lightning-AI/lightning/pull/6969))
- Fixed a bug where the outputs passed to `train_batch_end` would be lists even when using a single optimizer and no truncated backprop through time steps ([#6969](https://github.com/Lightning-AI/lightning/pull/6969))
- Fixed bug for trainer error handling which would cause hang for distributed training ([#6864](https://github.com/Lightning-AI/lightning/pull/6864))
- Fixed `self.device` not returning the correct device in replicas of data-parallel ([#6414](https://github.com/Lightning-AI/lightning/pull/6414))
- Fixed `lr_find` trying beyond `num_training` steps and suggesting a too high learning rate ([#7076](https://github.com/Lightning-AI/lightning/pull/7076))
- Fixed logger creating incorrect version folder in DDP with repeated `Trainer.fit` calls ([#7077](https://github.com/Lightning-AI/lightning/pull/7077))
- Fixed metric objects passed directly to `self.log` not being reset correctly ([#7055](https://github.com/Lightning-AI/lightning/pull/7055))
- Fixed `CombinedLoader` in distributed settings for validation / testing ([#7102](https://github.com/Lightning-AI/lightning/pull/7102))
- Fixed the save_dir in `WandbLogger` when the run was initiated externally ([#7106](https://github.com/Lightning-AI/lightning/pull/7106))
- Fixed `num_sanity_val_steps` affecting reproducibility of training data shuffling ([#7014](https://github.com/Lightning-AI/lightning/pull/7014))
- Fixed resetting device after `fitting/evaluating/predicting` ([#7188](https://github.com/Lightning-AI/lightning/pull/7188))
- Fixed bug where `trainer.tuner.scale_batch_size(max_trials=0)` would not return the correct batch size result ([#7262](https://github.com/Lightning-AI/lightning/pull/7262))
- Fixed metrics not being properly logged with `precision=16` and `manual_optimization` ([#7228](https://github.com/Lightning-AI/lightning/pull/7228))
- Fixed `BaseFinetuning` properly reloading `optimizer_states` when using `resume_from_checkpoint` ([#6891](https://github.com/Lightning-AI/lightning/pull/6891))
- Fixed `parameters_to_ignore` not properly set to DDPWrapper ([#7239](https://github.com/Lightning-AI/lightning/pull/7239))
- Fixed parsing of `fast_dev_run=True` with the built-in `ArgumentParser` ([#7240](https://github.com/Lightning-AI/lightning/pull/7240))
- Fixed handling an `IterableDataset` that fails to produce a batch at the beginning of an epoch ([#7294](https://github.com/Lightning-AI/lightning/pull/7294))
- Fixed `LightningModule.save_hyperparameters()` when attempting to save an empty container ([#7268](https://github.com/Lightning-AI/lightning/pull/7268))
- Fixed `apex` not properly instantiated when running with `ddp` ([#7274](https://github.com/Lightning-AI/lightning/pull/7274))
- Fixed optimizer `state` not moved to `GPU` ([#7277](https://github.com/Lightning-AI/lightning/pull/7277))
- Fixed custom init args for `WandbLogger` ([#6989](https://github.com/Lightning-AI/lightning/pull/6989))
- Fixed a bug where an error would be raised if the train dataloader sometimes produced None for a batch ([#7342](https://github.com/Lightning-AI/lightning/pull/7342))
- Fixed examples (
    [#6600](https://github.com/Lightning-AI/lightning/pull/6600),
    [#6638](https://github.com/Lightning-AI/lightning/pull/6638),
    [#7096](https://github.com/Lightning-AI/lightning/pull/7096),
    [#7246](https://github.com/Lightning-AI/lightning/pull/7246),
    [#6357](https://github.com/Lightning-AI/lightning/pull/6357),
    [#6476](https://github.com/Lightning-AI/lightning/pull/6476),
    [#6294](https://github.com/Lightning-AI/lightning/pull/6294),
    [#6373](https://github.com/Lightning-AI/lightning/pull/6373),
    [#6088](https://github.com/Lightning-AI/lightning/pull/6088),
    [#7398](https://github.com/Lightning-AI/lightning/pull/7398)
)
- Resolved schedule step bug for PyTorch Profiler ([#6674](https://github.com/Lightning-AI/lightning/pull/6674),
    [#6681](https://github.com/Lightning-AI/lightning/pull/6681))
- Updated logic for checking TPUs availability ([#6767](https://github.com/Lightning-AI/lightning/pull/6767))
- Resolve TPU miss rendezvous ([#6781](https://github.com/Lightning-AI/lightning/pull/6781))
- Fixed auto-scaling mode when calling tune method on trainer ([#7321](https://github.com/Lightning-AI/lightning/pull/7321))
- Fixed finetuning complex models correctly unfreezes ([#6880](https://github.com/Lightning-AI/lightning/pull/6880))
- Ensure we set the eval/train flag correctly on accelerator model ([#6877](https://github.com/Lightning-AI/lightning/pull/6877))
- Set better defaults for `rank_zero_only.rank` when training is launched with SLURM and torchelastic ([#6802](https://github.com/Lightning-AI/lightning/pull/6802))
- Fixed matching the number of outputs of backward with forward for AllGatherGrad ([#6625](https://github.com/Lightning-AI/lightning/pull/6625))
- Fixed the `gradient_clip_algorithm` has no effect ([#6928](https://github.com/Lightning-AI/lightning/pull/6928))
- Fixed CUDA OOM detection and handling ([#6934](https://github.com/Lightning-AI/lightning/pull/6934))
- Fixed `unfreeze_and_add_param_group` expects `modules` rather than `module` ([#6822](https://github.com/Lightning-AI/lightning/pull/6822))
- Fixed DPP + SyncBN when move on device ([#6838](https://github.com/Lightning-AI/lightning/pull/6838))
- Fixed missing arguments in `lr_find` call ([#6784](https://github.com/Lightning-AI/lightning/pull/6784))
- Fixed `set_default_tensor_type` to `torch.DoubleTensor` with precision=64 ([#7108](https://github.com/Lightning-AI/lightning/pull/7108))
- Fixed `NeptuneLogger.log_text(step=None)` ([#7194](https://github.com/Lightning-AI/lightning/pull/7194))
- Fixed importing torchtext batch ([#6365](https://github.com/Lightning-AI/lightning/pull/6365),
    [#6323](https://github.com/Lightning-AI/lightning/pull/6323),
    [#6211](https://github.com/Lightning-AI/lightning/pull/6211))


## [1.2.9] - 2021-04-20

### Fixed

- Fixed the order to call for world ranks & the `root_device` property in `TPUSpawnPlugin` ([#7074](https://github.com/Lightning-AI/lightning/pull/7074))
- Fixed multi-gpu join for Horovod ([#6954](https://github.com/Lightning-AI/lightning/pull/6954))
- Fixed parsing for pre-release package versions ([#6999](https://github.com/Lightning-AI/lightning/pull/6999))


## [1.2.8] - 2021-04-14

### Added

- Added TPUSpawn + IterableDataset error message ([#6875](https://github.com/Lightning-AI/lightning/pull/6875))

### Fixed

- Fixed process rank not being available right away after `Trainer` instantiation ([#6941](https://github.com/Lightning-AI/lightning/pull/6941))
- Fixed `sync_dist` for tpus ([#6950](https://github.com/Lightning-AI/lightning/pull/6950))
- Fixed `AttributeError` for `require_backward_grad_sync` when running manual optimization with sharded plugin ([#6915](https://github.com/Lightning-AI/lightning/pull/6915))
- Fixed `--gpus` default for parser returned by `Trainer.add_argparse_args` ([#6898](https://github.com/Lightning-AI/lightning/pull/6898))
- Fixed TPU Spawn all gather ([#6896](https://github.com/Lightning-AI/lightning/pull/6896))
- Fixed `EarlyStopping` logic when `min_epochs` or `min_steps` requirement is not met ([#6705](https://github.com/Lightning-AI/lightning/pull/6705))
- Fixed csv extension check ([#6436](https://github.com/Lightning-AI/lightning/pull/6436))
- Fixed checkpoint issue when using Horovod distributed backend ([#6958](https://github.com/Lightning-AI/lightning/pull/6958))
- Fixed tensorboard exception raising ([#6901](https://github.com/Lightning-AI/lightning/pull/6901))
- Fixed setting the eval/train flag correctly on accelerator model ([#6983](https://github.com/Lightning-AI/lightning/pull/6983))
- Fixed DDP_SPAWN compatibility with bug_report_model.py ([#6892](https://github.com/Lightning-AI/lightning/pull/6892))
- Fixed bug where `BaseFinetuning.flatten_modules()` was duplicating leaf node parameters ([#6879](https://github.com/Lightning-AI/lightning/pull/6879))
- Set better defaults for `rank_zero_only.rank` when training is launched with SLURM and torchelastic:
    * Support SLURM and torchelastic global rank environment variables ([#5715](https://github.com/Lightning-AI/lightning/pull/5715))
    * Remove hardcoding of local rank in accelerator connector ([#6878](https://github.com/Lightning-AI/lightning/pull/6878))


## [1.2.7] - 2021-04-06

### Fixed

- Fixed resolve a bug with omegaconf and xm.save ([#6741](https://github.com/Lightning-AI/lightning/pull/6741))
- Fixed an issue with IterableDataset when __len__ is not defined ([#6828](https://github.com/Lightning-AI/lightning/pull/6828))
- Sanitize None params during pruning ([#6836](https://github.com/Lightning-AI/lightning/pull/6836))
- Enforce an epoch scheduler interval when using SWA ([#6588](https://github.com/Lightning-AI/lightning/pull/6588))
- Fixed TPU Colab hang issue, post training ([#6816](https://github.com/Lightning-AI/lightning/pull/6816))
- Fixed a bug where `TensorBoardLogger` would give a warning and not log correctly to a symbolic link `save_dir` ([#6730](https://github.com/Lightning-AI/lightning/pull/6730))
- Fixed bug where `predict` could not be used when `progress_bar_refresh_rate=0` ([#6884](https://github.com/Lightning-AI/lightning/pull/6884))


## [1.2.6] - 2021-03-30

### Changed

- Changed the behavior of `on_epoch_start` to run at the beginning of validation & test epoch ([#6498](https://github.com/Lightning-AI/lightning/pull/6498))

### Removed

- Removed legacy code to include `step` dictionary returns in `callback_metrics`. Use `self.log_dict` instead. ([#6682](https://github.com/Lightning-AI/lightning/pull/6682))

### Fixed

- Fixed `DummyLogger.log_hyperparams` raising a `TypeError` when running with `fast_dev_run=True` ([#6398](https://github.com/Lightning-AI/lightning/pull/6398))
- Fixed error on TPUs when there was no `ModelCheckpoint` ([#6654](https://github.com/Lightning-AI/lightning/pull/6654))
- Fixed `trainer.test` freeze on TPUs ([#6654](https://github.com/Lightning-AI/lightning/pull/6654))
- Fixed a bug where gradients were disabled after calling `Trainer.predict` ([#6657](https://github.com/Lightning-AI/lightning/pull/6657))
- Fixed bug where no TPUs were detected in a TPU pod env ([#6719](https://github.com/Lightning-AI/lightning/pull/6719))


## [1.2.5] - 2021-03-23

### Changed

- Update Gradient Clipping for the TPU Accelerator ([#6576](https://github.com/Lightning-AI/lightning/pull/6576))
- Refactored setup for typing friendly ([#6590](https://github.com/Lightning-AI/lightning/pull/6590))

### Fixed

- Fixed a bug where `all_gather` would not work correctly with `tpu_cores=8` ([#6587](https://github.com/Lightning-AI/lightning/pull/6587))
- Fixed comparing required versions ([#6434](https://github.com/Lightning-AI/lightning/pull/6434))
- Fixed duplicate logs appearing in console when using the python logging module ([#6275](https://github.com/Lightning-AI/lightning/pull/6275))
- Added Autocast in validation, test and predict modes for Native AMP ([#6565](https://github.com/Lightning-AI/lightning/pull/6565))


## [1.2.4] - 2021-03-16

### Changed

- Changed the default of `find_unused_parameters` back to `True` in DDP and DDP Spawn ([#6438](https://github.com/Lightning-AI/lightning/pull/6438))

### Fixed

- Expose DeepSpeed loss parameters to allow users to fix loss instability ([#6115](https://github.com/Lightning-AI/lightning/pull/6115))
- Fixed DP reduction with collection ([#6324](https://github.com/Lightning-AI/lightning/pull/6324))
- Fixed an issue where the tuner would not tune the learning rate if also tuning the batch size ([#4688](https://github.com/Lightning-AI/lightning/pull/4688))
- Fixed broadcast to use PyTorch `broadcast_object_list` and add `reduce_decision` ([#6410](https://github.com/Lightning-AI/lightning/pull/6410))
- Fixed logger creating directory structure too early in DDP ([#6380](https://github.com/Lightning-AI/lightning/pull/6380))
- Fixed DeepSpeed additional memory use on rank 0 when default device not set early enough ([#6460](https://github.com/Lightning-AI/lightning/pull/6460))
- Fixed an issue with `Tuner.scale_batch_size` not finding the batch size attribute in the datamodule ([#5968](https://github.com/Lightning-AI/lightning/pull/5968))
- Fixed an exception in the layer summary when the model contains torch.jit scripted submodules ([#6511](https://github.com/Lightning-AI/lightning/pull/6511))
- Fixed when Train loop config was run during `Trainer.predict` ([#6541](https://github.com/Lightning-AI/lightning/pull/6541))


## [1.2.3] - 2021-03-09

### Fixed

- Fixed `ModelPruning(make_pruning_permanent=True)` pruning buffers getting removed when saved during training ([#6073](https://github.com/Lightning-AI/lightning/pull/6073))
- Fixed when `_stable_1d_sort` to work when `n >= N` ([#6177](https://github.com/Lightning-AI/lightning/pull/6177))
- Fixed `AttributeError` when `logger=None` on TPU ([#6221](https://github.com/Lightning-AI/lightning/pull/6221))
- Fixed PyTorch Profiler with `emit_nvtx` ([#6260](https://github.com/Lightning-AI/lightning/pull/6260))
- Fixed `trainer.test` from `best_path` hangs after calling `trainer.fit`  ([#6272](https://github.com/Lightning-AI/lightning/pull/6272))
- Fixed `SingleTPU` calling `all_gather` ([#6296](https://github.com/Lightning-AI/lightning/pull/6296))
- Ensure we check DeepSpeed/Sharded in multi-node DDP ([#6297](https://github.com/Lightning-AI/lightning/pull/6297)
- Check `LightningOptimizer` doesn't delete optimizer hooks ([#6305](https://github.com/Lightning-AI/lightning/pull/6305)
- Resolve memory leak for evaluation ([#6326](https://github.com/Lightning-AI/lightning/pull/6326)
- Ensure that clip gradients is only called if the value is greater than 0 ([#6330](https://github.com/Lightning-AI/lightning/pull/6330)
- Fixed `Trainer` not resetting `lightning_optimizers` when calling `Trainer.fit()` multiple times ([#6372](https://github.com/Lightning-AI/lightning/pull/6372))


## [1.2.2] - 2021-03-02

### Added

- Added `checkpoint` parameter to callback's `on_save_checkpoint` hook ([#6072](https://github.com/Lightning-AI/lightning/pull/6072))

### Changed

- Changed the order of `backward`, `step`, `zero_grad` to `zero_grad`, `backward`, `step` ([#6147](https://github.com/Lightning-AI/lightning/pull/6147))
- Changed default for DeepSpeed CPU Offload to False, due to prohibitively slow speeds at smaller scale ([#6262](https://github.com/Lightning-AI/lightning/pull/6262))

### Fixed

- Fixed epoch level schedulers not being called when `val_check_interval < 1.0` ([#6075](https://github.com/Lightning-AI/lightning/pull/6075))
- Fixed multiple early stopping callbacks ([#6197](https://github.com/Lightning-AI/lightning/pull/6197))
- Fixed incorrect usage of `detach()`, `cpu()`, `to()` ([#6216](https://github.com/Lightning-AI/lightning/pull/6216))
- Fixed LBFGS optimizer support which didn't converge in automatic optimization ([#6147](https://github.com/Lightning-AI/lightning/pull/6147))
- Prevent `WandbLogger` from dropping values ([#5931](https://github.com/Lightning-AI/lightning/pull/5931))
- Fixed error thrown when using valid distributed mode in multi node ([#6297](https://github.com/Lightning-AI/lightning/pull/6297)


## [1.2.1] - 2021-02-23

### Fixed

- Fixed incorrect yield logic for the amp autocast context manager ([#6080](https://github.com/Lightning-AI/lightning/pull/6080))
- Fixed priority of plugin/accelerator when setting distributed mode ([#6089](https://github.com/Lightning-AI/lightning/pull/6089))
- Fixed error message for AMP + CPU incompatibility ([#6107](https://github.com/Lightning-AI/lightning/pull/6107))
- Disabled batch transfer in DP mode ([#6093](https://github.com/Lightning-AI/lightning/pull/6093))


## [1.2.0] - 2021-02-18

### Added

- Added `DataType`, `AverageMethod` and `MDMCAverageMethod` enum in metrics ([#5657](https://github.com/Lightning-AI/lightning/pull/5689))
- Added support for summarized model total params size in megabytes ([#5590](https://github.com/Lightning-AI/lightning/pull/5590))
- Added support for multiple train loaders ([#1959](https://github.com/Lightning-AI/lightning/pull/1959))
- Added `Accuracy` metric now generalizes to Top-k accuracy for (multi-dimensional) multi-class inputs using the `top_k` parameter ([#4838](https://github.com/Lightning-AI/lightning/pull/4838))
- Added `Accuracy` metric now enables the computation of subset accuracy for multi-label or multi-dimensional multi-class inputs with the `subset_accuracy` parameter ([#4838](https://github.com/Lightning-AI/lightning/pull/4838))
- Added `HammingDistance` metric to compute the hamming distance (loss) ([#4838](https://github.com/Lightning-AI/lightning/pull/4838))
- Added `max_fpr` parameter to `auroc` metric for computing partial auroc metric ([#3790](https://github.com/Lightning-AI/lightning/pull/3790))
- Added `StatScores` metric to compute the number of true positives, false positives, true negatives and false negatives ([#4839](https://github.com/Lightning-AI/lightning/pull/4839))
- Added `R2Score` metric ([#5241](https://github.com/Lightning-AI/lightning/pull/5241))
- Added `LambdaCallback` ([#5347](https://github.com/Lightning-AI/lightning/pull/5347))
- Added `BackboneLambdaFinetuningCallback` ([#5377](https://github.com/Lightning-AI/lightning/pull/5377))
- Accelerator `all_gather` supports collection ([#5221](https://github.com/Lightning-AI/lightning/pull/5221))
- Added `image_gradients` functional metric to compute the image gradients of a given input image. ([#5056](https://github.com/Lightning-AI/lightning/pull/5056))
- Added `MetricCollection` ([#4318](https://github.com/Lightning-AI/lightning/pull/4318))
- Added `.clone()` method to metrics ([#4318](https://github.com/Lightning-AI/lightning/pull/4318))
- Added `IoU` class interface ([#4704](https://github.com/Lightning-AI/lightning/pull/4704))
- Support to tie weights after moving model to TPU via `on_post_move_to_device` hook
- Added missing val/test hooks in `LightningModule` ([#5467](https://github.com/Lightning-AI/lightning/pull/5467))
- The `Recall` and `Precision` metrics (and their functional counterparts `recall` and `precision`) can now be generalized to Recall@K and Precision@K with the use of `top_k` parameter ([#4842](https://github.com/Lightning-AI/lightning/pull/4842))
- Added `ModelPruning` Callback ([#5618](https://github.com/Lightning-AI/lightning/pull/5618),
    [#5825](https://github.com/Lightning-AI/lightning/pull/5825),
    [#6045](https://github.com/Lightning-AI/lightning/pull/6045))
- Added `PyTorchProfiler` ([#5560](https://github.com/Lightning-AI/lightning/pull/5560))
- Added compositional metrics ([#5464](https://github.com/Lightning-AI/lightning/pull/5464))
- Added Trainer method `predict(...)` for high performance predictions ([#5579](https://github.com/Lightning-AI/lightning/pull/5579))
- Added `on_before_batch_transfer` and `on_after_batch_transfer` data hooks ([#3671](https://github.com/Lightning-AI/lightning/pull/3671))
- Added AUC/AUROC class interface ([#5479](https://github.com/Lightning-AI/lightning/pull/5479))
- Added `PredictLoop` object ([#5752](https://github.com/Lightning-AI/lightning/pull/5752))
- Added `QuantizationAwareTraining` callback ([#5706](https://github.com/Lightning-AI/lightning/pull/5706),
    [#6040](https://github.com/Lightning-AI/lightning/pull/6040))
- Added `LightningModule.configure_callbacks` to enable the definition of model-specific callbacks ([#5621](https://github.com/Lightning-AI/lightning/pull/5621))
- Added `dim` to `PSNR` metric for mean-squared-error reduction ([#5957](https://github.com/Lightning-AI/lightning/pull/5957))
- Added promxial policy optimization template to pl_examples ([#5394](https://github.com/Lightning-AI/lightning/pull/5394))
- Added `log_graph` to `CometLogger` ([#5295](https://github.com/Lightning-AI/lightning/pull/5295))
- Added possibility for nested loaders ([#5404](https://github.com/Lightning-AI/lightning/pull/5404))
- Added `sync_step` to Wandb logger ([#5351](https://github.com/Lightning-AI/lightning/pull/5351))
- Added `StochasticWeightAveraging` callback ([#5640](https://github.com/Lightning-AI/lightning/pull/5640))
- Added `LightningDataModule.from_datasets(...)` ([#5133](https://github.com/Lightning-AI/lightning/pull/5133))
- Added `PL_TORCH_DISTRIBUTED_BACKEND` env variable to select backend ([#5981](https://github.com/Lightning-AI/lightning/pull/5981))
- Added `Trainer` flag to activate Stochastic Weight Averaging (SWA) `Trainer(stochastic_weight_avg=True)` ([#6038](https://github.com/Lightning-AI/lightning/pull/6038))
- Added DeepSpeed integration ([#5954](https://github.com/Lightning-AI/lightning/pull/5954),
    [#6042](https://github.com/Lightning-AI/lightning/pull/6042))

### Changed

- Changed `stat_scores` metric now calculates stat scores over all classes and gains new parameters, in line with the new `StatScores` metric ([#4839](https://github.com/Lightning-AI/lightning/pull/4839))
- Changed `computer_vision_fine_tunning` example to use `BackboneLambdaFinetuningCallback` ([#5377](https://github.com/Lightning-AI/lightning/pull/5377))
- Changed `automatic casting` for LoggerConnector `metrics` ([#5218](https://github.com/Lightning-AI/lightning/pull/5218))
- Changed `iou` [func] to allow float input ([#4704](https://github.com/Lightning-AI/lightning/pull/4704))
- Metric `compute()` method will no longer automatically call `reset()` ([#5409](https://github.com/Lightning-AI/lightning/pull/5409))
- Set PyTorch 1.4 as min requirements, also for testing and examples `torchvision>=0.5` and `torchtext>=0.5` ([#5418](https://github.com/Lightning-AI/lightning/pull/5418))
- Changed `callbacks` argument in `Trainer` to allow `Callback` input ([#5446](https://github.com/Lightning-AI/lightning/pull/5446))
- Changed the default of `find_unused_parameters` to `False` in DDP ([#5185](https://github.com/Lightning-AI/lightning/pull/5185))
- Changed `ModelCheckpoint` version suffixes to start at 1 ([#5008](https://github.com/Lightning-AI/lightning/pull/5008))
- Progress bar metrics tensors are now converted to float ([#5692](https://github.com/Lightning-AI/lightning/pull/5692))
- Changed the default value for the `progress_bar_refresh_rate` Trainer argument in Google COLAB notebooks to 20 ([#5516](https://github.com/Lightning-AI/lightning/pull/5516))
- Extended support for purely iteration-based training ([#5726](https://github.com/Lightning-AI/lightning/pull/5726))
- Made `LightningModule.global_rank`, `LightningModule.local_rank` and `LightningModule.logger` read-only properties ([#5730](https://github.com/Lightning-AI/lightning/pull/5730))
- Forced `ModelCheckpoint` callbacks to run after all others to guarantee all states are saved to the checkpoint ([#5731](https://github.com/Lightning-AI/lightning/pull/5731))
- Refactored Accelerators and Plugins:
    * Added base classes for plugins ([#5715](https://github.com/Lightning-AI/lightning/pull/5715))
    * Added parallel plugins for DP, DDP, DDPSpawn, DDP2 and Horovod ([#5714](https://github.com/Lightning-AI/lightning/pull/5714))
    * Precision Plugins ([#5718](https://github.com/Lightning-AI/lightning/pull/5718))
    * Added new Accelerators for CPU, GPU and TPU ([#5719](https://github.com/Lightning-AI/lightning/pull/5719))
    * Added RPC and Sharded plugins ([#5732](https://github.com/Lightning-AI/lightning/pull/5732))
    * Added missing `LightningModule`-wrapper logic to new plugins and accelerator ([#5734](https://github.com/Lightning-AI/lightning/pull/5734))
    * Moved device-specific teardown logic from training loop to accelerator ([#5973](https://github.com/Lightning-AI/lightning/pull/5973))
    * Moved accelerator_connector.py to the connectors subfolder ([#6033](https://github.com/Lightning-AI/lightning/pull/6033))
    * Trainer only references accelerator ([#6039](https://github.com/Lightning-AI/lightning/pull/6039))
    * Made parallel devices optional across all plugins ([#6051](https://github.com/Lightning-AI/lightning/pull/6051))
    * Cleaning ([#5948](https://github.com/Lightning-AI/lightning/pull/5948),
        [#5949](https://github.com/Lightning-AI/lightning/pull/5949),
        [#5950](https://github.com/Lightning-AI/lightning/pull/5950))
- Enabled `self.log` in callbacks ([#5094](https://github.com/Lightning-AI/lightning/pull/5094))
- Renamed xxx_AVAILABLE as protected ([#5082](https://github.com/Lightning-AI/lightning/pull/5082))
- Unified module names in Utils ([#5199](https://github.com/Lightning-AI/lightning/pull/5199))
- Separated utils: imports & enums ([#5256](https://github.com/Lightning-AI/lightning/pull/5256)
    [#5874](https://github.com/Lightning-AI/lightning/pull/5874))
- Refactor: clean trainer device & distributed getters ([#5300](https://github.com/Lightning-AI/lightning/pull/5300))
- Simplified training phase as LightningEnum ([#5419](https://github.com/Lightning-AI/lightning/pull/5419))
- Updated metrics to use LightningEnum ([#5689](https://github.com/Lightning-AI/lightning/pull/5689))
- Changed the seq of `on_train_batch_end`, `on_batch_end` & `on_train_epoch_end`, `on_epoch_end hooks` ([#5688](https://github.com/Lightning-AI/lightning/pull/5688))
- Refactored `setup_training` and remove `test_mode` ([#5388](https://github.com/Lightning-AI/lightning/pull/5388))
- Disabled training with zero `num_training_batches` when insufficient `limit_train_batches` ([#5703](https://github.com/Lightning-AI/lightning/pull/5703))
- Refactored `EpochResultStore` ([#5522](https://github.com/Lightning-AI/lightning/pull/5522))
- Update `lr_finder` to check for attribute if not running `fast_dev_run` ([#5990](https://github.com/Lightning-AI/lightning/pull/5990))
- LightningOptimizer manual optimizer is more flexible and expose `toggle_model` ([#5771](https://github.com/Lightning-AI/lightning/pull/5771))
- `MlflowLogger` limit parameter value length to 250 char ([#5893](https://github.com/Lightning-AI/lightning/pull/5893))
- Re-introduced fix for Hydra directory sync with multiple process ([#5993](https://github.com/Lightning-AI/lightning/pull/5993))

### Deprecated

- Function `stat_scores_multiple_classes` is deprecated in favor of `stat_scores` ([#4839](https://github.com/Lightning-AI/lightning/pull/4839))
- Moved accelerators and plugins to its `legacy` pkg ([#5645](https://github.com/Lightning-AI/lightning/pull/5645))
- Deprecated `LightningDistributedDataParallel` in favor of new wrapper module `LightningDistributedModule` ([#5185](https://github.com/Lightning-AI/lightning/pull/5185))
- Deprecated `LightningDataParallel` in favor of new wrapper module `LightningParallelModule` ([#5670](https://github.com/Lightning-AI/lightning/pull/5670))
- Renamed utils modules ([#5199](https://github.com/Lightning-AI/lightning/pull/5199))
    * `argparse_utils` >> `argparse`
    * `model_utils` >> `model_helpers`
    * `warning_utils` >> `warnings`
    * `xla_device_utils` >> `xla_device`
- Deprecated using `'val_loss'` to set the `ModelCheckpoint` monitor ([#6012](https://github.com/Lightning-AI/lightning/pull/6012))
- Deprecated `.get_model()` with explicit `.lightning_module` property ([#6035](https://github.com/Lightning-AI/lightning/pull/6035))
- Deprecated Trainer attribute `accelerator_backend` in favor of `accelerator` ([#6034](https://github.com/Lightning-AI/lightning/pull/6034))

### Removed

- Removed deprecated checkpoint argument `filepath` ([#5321](https://github.com/Lightning-AI/lightning/pull/5321))
- Removed deprecated `Fbeta`, `f1_score` and `fbeta_score` metrics ([#5322](https://github.com/Lightning-AI/lightning/pull/5322))
- Removed deprecated `TrainResult` ([#5323](https://github.com/Lightning-AI/lightning/pull/5323))
- Removed deprecated `EvalResult` ([#5633](https://github.com/Lightning-AI/lightning/pull/5633))
- Removed `LoggerStages` ([#5673](https://github.com/Lightning-AI/lightning/pull/5673))

### Fixed

- Fixed distributed setting and `ddp_cpu` only with `num_processes>1` ([#5297](https://github.com/Lightning-AI/lightning/pull/5297))
- Fixed `num_workers` for Windows example ([#5375](https://github.com/Lightning-AI/lightning/pull/5375))
- Fixed loading yaml ([#5619](https://github.com/Lightning-AI/lightning/pull/5619))
- Fixed support custom DataLoader with DDP if they can be re-instantiated ([#5745](https://github.com/Lightning-AI/lightning/pull/5745))
- Fixed repeated `.fit()` calls ignore max_steps iteration bound ([#5936](https://github.com/Lightning-AI/lightning/pull/5936))
- Fixed throwing `MisconfigurationError` on unknown mode ([#5255](https://github.com/Lightning-AI/lightning/pull/5255))
- Resolve bug with Finetuning ([#5744](https://github.com/Lightning-AI/lightning/pull/5744))
- Fixed `ModelCheckpoint` race condition in file existence check ([#5155](https://github.com/Lightning-AI/lightning/pull/5155))
- Fixed some compatibility with PyTorch 1.8 ([#5864](https://github.com/Lightning-AI/lightning/pull/5864))
- Fixed forward cache ([#5895](https://github.com/Lightning-AI/lightning/pull/5895))
- Fixed recursive detach of tensors to CPU ([#6007](https://github.com/Lightning-AI/lightning/pull/6007))
- Fixed passing wrong strings for scheduler interval doesn't throw an error ([#5923](https://github.com/Lightning-AI/lightning/pull/5923))
- Fixed wrong `requires_grad` state after `return None` with multiple optimizers ([#5738](https://github.com/Lightning-AI/lightning/pull/5638))
- Fixed add `on_epoch_end` hook at the end of `validation`, `test` epoch ([#5986](https://github.com/Lightning-AI/lightning/pull/5986))
- Fixed missing `process_dataloader` call for `TPUSpawn` when in distributed mode ([#6015](https://github.com/Lightning-AI/lightning/pull/6015))
- Fixed progress bar flickering by appending 0 to floats/strings ([#6009](https://github.com/Lightning-AI/lightning/pull/6009))
- Fixed synchronization issues with TPU training ([#6027](https://github.com/Lightning-AI/lightning/pull/6027))
- Fixed `hparams.yaml` saved twice when using `TensorBoardLogger` ([#5953](https://github.com/Lightning-AI/lightning/pull/5953))
- Fixed basic examples ([#5912](https://github.com/Lightning-AI/lightning/pull/5912),
    [#5985](https://github.com/Lightning-AI/lightning/pull/5985))
- Fixed `fairscale` compatible with PT 1.8 ([#5996](https://github.com/Lightning-AI/lightning/pull/5996))
- Ensured `process_dataloader` is called when `tpu_cores > 1` to use Parallel DataLoader ([#6015](https://github.com/Lightning-AI/lightning/pull/6015))
- Attempted SLURM auto resume call when non-shell call fails ([#6002](https://github.com/Lightning-AI/lightning/pull/6002))
- Fixed wrapping optimizers upon assignment ([#6006](https://github.com/Lightning-AI/lightning/pull/6006))
- Fixed allowing hashing of metrics with lists in their state ([#5939](https://github.com/Lightning-AI/lightning/pull/5939))


## [1.1.8] - 2021-02-08

### Fixed

- Separate epoch validation from step validation ([#5208](https://github.com/Lightning-AI/lightning/pull/5208))
- Fixed `toggle_optimizers` not handling all optimizer parameters ([#5775](https://github.com/Lightning-AI/lightning/pull/5775))


## [1.1.7] - 2021-02-03

### Fixed

- Fixed `TensorBoardLogger` not closing `SummaryWriter` on `finalize` ([#5696](https://github.com/Lightning-AI/lightning/pull/5696))
- Fixed filtering of pytorch  "unsqueeze" warning when using DP ([#5622](https://github.com/Lightning-AI/lightning/pull/5622))
- Fixed `num_classes` argument in F1 metric ([#5663](https://github.com/Lightning-AI/lightning/pull/5663))
- Fixed `log_dir` property ([#5537](https://github.com/Lightning-AI/lightning/pull/5537))
- Fixed a race condition in `ModelCheckpoint` when checking if a checkpoint file exists ([#5144](https://github.com/Lightning-AI/lightning/pull/5144))
- Remove unnecessary intermediate layers in Dockerfiles ([#5697](https://github.com/Lightning-AI/lightning/pull/5697))
- Fixed auto learning rate ordering ([#5638](https://github.com/Lightning-AI/lightning/pull/5638))


## [1.1.6] - 2021-01-26

### Changed

- Increased TPU check timeout from 20s to 100s ([#5598](https://github.com/Lightning-AI/lightning/pull/5598))
- Ignored `step` param in Neptune logger's log_metric method ([#5510](https://github.com/Lightning-AI/lightning/pull/5510))
- Pass batch outputs to `on_train_batch_end` instead of `epoch_end` outputs ([#4369](https://github.com/Lightning-AI/lightning/pull/4369))

### Fixed

- Fixed `toggle_optimizer` to reset `requires_grad` state  ([#5574](https://github.com/Lightning-AI/lightning/pull/5574))
- Fixed FileNotFoundError for best checkpoint when using DDP with Hydra ([#5629](https://github.com/Lightning-AI/lightning/pull/5629))
- Fixed an error when logging a progress bar metric with a reserved name ([#5620](https://github.com/Lightning-AI/lightning/pull/5620))
- Fixed `Metric`'s `state_dict` not included when child modules ([#5614](https://github.com/Lightning-AI/lightning/pull/5614))
- Fixed Neptune logger creating multiple experiments when GPUs > 1 ([#3256](https://github.com/Lightning-AI/lightning/pull/3256))
- Fixed duplicate logs appearing in console when using the python logging module ([#5509](https://github.com/Lightning-AI/lightning/pull/5509))
- Fixed tensor printing in `trainer.test()` ([#5138](https://github.com/Lightning-AI/lightning/pull/5138))
- Fixed not using dataloader when `hparams` present ([#4559](https://github.com/Lightning-AI/lightning/pull/4559))


## [1.1.5] - 2021-01-19

### Fixed

- Fixed a visual bug in the progress bar display initialization ([#4579](https://github.com/Lightning-AI/lightning/pull/4579))
- Fixed logging `on_train_batch_end` in a callback with multiple optimizers ([#5521](https://github.com/Lightning-AI/lightning/pull/5521))
- Fixed `reinit_scheduler_properties` with correct optimizer ([#5519](https://github.com/Lightning-AI/lightning/pull/5519))
- Fixed `val_check_interval` with `fast_dev_run` ([#5540](https://github.com/Lightning-AI/lightning/pull/5540))


## [1.1.4] - 2021-01-12

### Added

- Add automatic optimization property setter to lightning module ([#5169](https://github.com/Lightning-AI/lightning/pull/5169))

### Changed

- Changed deprecated `enable_pl_optimizer=True` ([#5244](https://github.com/Lightning-AI/lightning/pull/5244))

### Fixed

- Fixed `transfer_batch_to_device` for DDP with `len(devices_ids) == 1` ([#5195](https://github.com/Lightning-AI/lightning/pull/5195))
- Logging only on `not should_accumulate()` during training ([#5417](https://github.com/Lightning-AI/lightning/pull/5417))
- Resolve interpolation bug with Hydra ([#5406](https://github.com/Lightning-AI/lightning/pull/5406))
- Check environ before selecting a seed to prevent warning message ([#4743](https://github.com/Lightning-AI/lightning/pull/4743))
- Fixed signature mismatch in `model_to_device` of `DDPCPUHPCAccelerator` ([#5505](https://github.com/Lightning-AI/lightning/pull/5505))

## [1.1.3] - 2021-01-05

### Added

- Added a check for optimizer attached to `lr_scheduler` ([#5338](https://github.com/Lightning-AI/lightning/pull/5338))
- Added support for passing non-existing filepaths to `resume_from_checkpoint` ([#4402](https://github.com/Lightning-AI/lightning/pull/4402))

### Changed

- Skip restore from `resume_from_checkpoint` while `testing` ([#5161](https://github.com/Lightning-AI/lightning/pull/5161))
- Allowed `log_momentum` for adaptive optimizers in `LearningRateMonitor` ([#5333](https://github.com/Lightning-AI/lightning/pull/5333))
- Disabled checkpointing, earlystopping and logging with `fast_dev_run` ([#5277](https://github.com/Lightning-AI/lightning/pull/5277))
- Distributed group defaults to `WORLD` if `None` ([#5125](https://github.com/Lightning-AI/lightning/pull/5125))

### Fixed

- Fixed `trainer.test` returning non-test metrics ([#5214](https://github.com/Lightning-AI/lightning/pull/5214))
- Fixed metric state reset ([#5273](https://github.com/Lightning-AI/lightning/pull/5273))
- Fixed `--num-nodes` on `DDPSequentialPlugin` ([#5327](https://github.com/Lightning-AI/lightning/pull/5327))
- Fixed invalid value for `weights_summary` ([#5296](https://github.com/Lightning-AI/lightning/pull/5296))
- Fixed `Trainer.test` not using the latest `best_model_path` ([#5161](https://github.com/Lightning-AI/lightning/pull/5161))
- Fixed existence check for hparams not using underlying filesystem ([#5250](https://github.com/Lightning-AI/lightning/pull/5250))
- Fixed `LightningOptimizer` AMP bug ([#5191](https://github.com/Lightning-AI/lightning/pull/5191))
- Fixed casted key to string in `_flatten_dict` ([#5354](https://github.com/Lightning-AI/lightning/pull/5354))


## [1.1.2] - 2020-12-23

### Added

- Support number for logging with `sync_dist=True` ([#5080](https://github.com/Lightning-AI/lightning/pull/5080))
- Added offset logging step when resuming for Wandb logger ([#5050](https://github.com/Lightning-AI/lightning/pull/5050))

### Removed

- `enable_pl_optimizer=False` by default to temporarily fix AMP issues ([#5163](https://github.com/Lightning-AI/lightning/pull/5163))

### Fixed

- Metric reduction with Logging ([#5150](https://github.com/Lightning-AI/lightning/pull/5150))
- Remove nan loss in manual optimization ([#5121](https://github.com/Lightning-AI/lightning/pull/5121))
- Un-balanced logging properly supported ([#5119](https://github.com/Lightning-AI/lightning/pull/5119))
- Fix hanging in DDP HPC accelerators ([#5157](https://github.com/Lightning-AI/lightning/pull/5157))
- Fix reset `TensorRunningAccum` ([#5106](https://github.com/Lightning-AI/lightning/pull/5106))
- Updated `DALIClassificationLoader` to not use deprecated arguments ([#4925](https://github.com/Lightning-AI/lightning/pull/4925))
- Corrected call to `torch.no_grad` ([#5124](https://github.com/Lightning-AI/lightning/pull/5124))


## [1.1.1] - 2020-12-15

### Added

- Add a notebook example to reach a quick baseline of ~94% accuracy on CIFAR10 using Resnet in Lightning ([#4818](https://github.com/Lightning-AI/lightning/pull/4818))

### Changed

- Simplify accelerator steps ([#5015](https://github.com/Lightning-AI/lightning/pull/5015))
- Refactor load in checkpoint connector ([#4593](https://github.com/Lightning-AI/lightning/pull/4593))
- Fixed the saved filename in `ModelCheckpoint` when it already exists ([#4861](https://github.com/Lightning-AI/lightning/pull/4861))

### Removed

- Drop duplicate metrics ([#5014](https://github.com/Lightning-AI/lightning/pull/5014))
- Remove beta arg from F1 class and functional ([#5076](https://github.com/Lightning-AI/lightning/pull/5076))

### Fixed

- Fixed trainer by default `None` in `DDPAccelerator` ([#4915](https://github.com/Lightning-AI/lightning/pull/4915))
- Fixed `LightningOptimizer` to expose optimizer attributes ([#5095](https://github.com/Lightning-AI/lightning/pull/5095))
- Do not warn when the `name` key is used in the `lr_scheduler` dict ([#5057](https://github.com/Lightning-AI/lightning/pull/5057))
- Check if optimizer supports closure ([#4981](https://github.com/Lightning-AI/lightning/pull/4981))
- Add deprecated metric utility functions back to functional (
    [#5067](https://github.com/Lightning-AI/lightning/pull/5067),
    [#5068](https://github.com/Lightning-AI/lightning/pull/5068))
- Allow any input in `to_onnx` and `to_torchscript` ([#4378](https://github.com/Lightning-AI/lightning/pull/4378))
- Fixed `DDPHPCAccelerator` hangs in DDP construction by calling `init_device` ([#5157](https://github.com/Lightning-AI/lightning/pull/5157))


## [1.1.0] - 2020-12-09

### Added

- Added "monitor" key to saved `ModelCheckpoints` ([#4383](https://github.com/Lightning-AI/lightning/pull/4383))
- Added `ConfusionMatrix` class interface ([#4348](https://github.com/Lightning-AI/lightning/pull/4348))
- Added multiclass AUROC metric ([#4236](https://github.com/Lightning-AI/lightning/pull/4236))
- Added global step indexing to the checkpoint name for a better sub-epoch checkpointing experience ([#3807](https://github.com/Lightning-AI/lightning/pull/3807))
- Added optimizer hooks in callbacks ([#4379](https://github.com/Lightning-AI/lightning/pull/4379))
- Added option to log momentum ([#4384](https://github.com/Lightning-AI/lightning/pull/4384))
- Added `current_score` to `ModelCheckpoint.on_save_checkpoint` ([#4721](https://github.com/Lightning-AI/lightning/pull/4721))
- Added logging using `self.log` in train and evaluation for epoch end hooks (
    [#4552](https://github.com/Lightning-AI/lightning/pull/4552),
    [#4495](https://github.com/Lightning-AI/lightning/pull/4495),
    [#4439](https://github.com/Lightning-AI/lightning/pull/4439),
    [#4684](https://github.com/Lightning-AI/lightning/pull/4684),
    [#4913](https://github.com/Lightning-AI/lightning/pull/4913))
- Added ability for DDP plugin to modify optimizer state saving ([#4675](https://github.com/Lightning-AI/lightning/pull/4675))
- Added `prefix` argument in loggers ([#4557](https://github.com/Lightning-AI/lightning/pull/4557))
- Added printing of total num of params, trainable and non-trainable params in ModelSummary ([#4521](https://github.com/Lightning-AI/lightning/pull/4521))
- Added `PrecisionRecallCurve, ROC, AveragePrecision` class metric ([#4549](https://github.com/Lightning-AI/lightning/pull/4549))
- Added custom `Apex` and `NativeAMP` as `Precision plugins` ([#4355](https://github.com/Lightning-AI/lightning/pull/4355))
- Added `DALI MNIST` example ([#3721](https://github.com/Lightning-AI/lightning/pull/3721))
- Added `sharded plugin` for DDP for multi-gpu training memory optimizations (
    [#4639](https://github.com/Lightning-AI/lightning/pull/4639),
    [#4686](https://github.com/Lightning-AI/lightning/pull/4686),
    [#4737](https://github.com/Lightning-AI/lightning/pull/4737),
    [#4773](https://github.com/Lightning-AI/lightning/pull/4773))
- Added `experiment_id` to the NeptuneLogger ([#3462](https://github.com/Lightning-AI/lightning/pull/3462))
- Added `PyTorch Geometric` integration example with Lightning ([#4568](https://github.com/Lightning-AI/lightning/pull/4568))
- Added `all_gather` method to `LightningModule` which allows gradient based tensor synchronizations for use-cases such as negative sampling. ([#5012](https://github.com/Lightning-AI/lightning/pull/5012))
- Enabled `self.log` in most functions ([#4969](https://github.com/Lightning-AI/lightning/pull/4969))
- Added changeable extension variable for `ModelCheckpoint` ([#4977](https://github.com/Lightning-AI/lightning/pull/4977))


### Changed

- Tuner algorithms will be skipped if `fast_dev_run=True` ([#3903](https://github.com/Lightning-AI/lightning/pull/3903))
- `WandbLogger` does not force wandb `reinit` arg to True anymore and creates a run only when needed ([#4648](https://github.com/Lightning-AI/lightning/pull/4648))
- Changed `automatic_optimization` to be a model attribute ([#4602](https://github.com/Lightning-AI/lightning/pull/4602))
- Changed `Simple Profiler` report to order by percentage time spent + num calls ([#4880](https://github.com/Lightning-AI/lightning/pull/4880))
- Simplify optimization Logic ([#4984](https://github.com/Lightning-AI/lightning/pull/4984))
- Classification metrics overhaul ([#4837](https://github.com/Lightning-AI/lightning/pull/4837))
- Updated `fast_dev_run` to accept integer representing num_batches ([#4629](https://github.com/Lightning-AI/lightning/pull/4629))
- Refactored optimizer ([#4658](https://github.com/Lightning-AI/lightning/pull/4658))


### Deprecated

- Deprecated `prefix` argument in `ModelCheckpoint` ([#4765](https://github.com/Lightning-AI/lightning/pull/4765))
- Deprecated the old way of assigning hyper-parameters through `self.hparams = ...` ([#4813](https://github.com/Lightning-AI/lightning/pull/4813))
- Deprecated `mode='auto'` from `ModelCheckpoint` and `EarlyStopping` ([#4695](https://github.com/Lightning-AI/lightning/pull/4695))

### Removed

- Removed `reorder` parameter of the `auc` metric ([#5004](https://github.com/Lightning-AI/lightning/pull/5004))
- Removed `multiclass_roc` and `multiclass_precision_recall_curve`, use `roc` and `precision_recall_curve` instead ([#4549](https://github.com/Lightning-AI/lightning/pull/4549))

### Fixed

- Added feature to move tensors to CPU before saving ([#4309](https://github.com/Lightning-AI/lightning/pull/4309))
- Fixed `LoggerConnector` to have logged metrics on root device in DP ([#4138](https://github.com/Lightning-AI/lightning/pull/4138))
- Auto convert tensors to contiguous format when `gather_all` ([#4907](https://github.com/Lightning-AI/lightning/pull/4907))
- Fixed `PYTHONPATH` for ddp test model ([#4528](https://github.com/Lightning-AI/lightning/pull/4528))
- Fixed allowing logger to support indexing ([#4595](https://github.com/Lightning-AI/lightning/pull/4595))
- Fixed DDP and manual_optimization ([#4976](https://github.com/Lightning-AI/lightning/pull/4976))


## [1.0.8] - 2020-11-24

### Added

- Added casting to python types for numpy scalars when logging `hparams` ([#4647](https://github.com/Lightning-AI/lightning/pull/4647))
- Added warning when progress bar refresh rate is less than 20 on Google Colab to prevent crashing ([#4654](https://github.com/Lightning-AI/lightning/pull/4654))
- Added `F1` class metric ([#4656](https://github.com/Lightning-AI/lightning/pull/4656))

### Changed

- Consistently use `step=trainer.global_step` in `LearningRateMonitor` independently of `logging_interval` ([#4376](https://github.com/Lightning-AI/lightning/pull/4376))
- Metric states are no longer as default added to `state_dict` ([#4685](https://github.com/Lightning-AI/lightning/pull/4685))
- Renamed class metric `Fbeta` >> `FBeta` ([#4656](https://github.com/Lightning-AI/lightning/pull/4656))
- Model summary: add 1 decimal place ([#4745](https://github.com/Lightning-AI/lightning/pull/4745))
- Do not override `PYTHONWARNINGS` ([#4700](https://github.com/Lightning-AI/lightning/pull/4700))
- Changed `init_ddp_connection` moved from `DDP` to `DDPPlugin` ([#4407](https://github.com/Lightning-AI/lightning/pull/4407))


### Fixed

- Fixed checkpoint `hparams` dict casting when `omegaconf` is available ([#4770](https://github.com/Lightning-AI/lightning/pull/4770))
- Fixed incomplete progress bars when total batches not divisible by refresh rate ([#4577](https://github.com/Lightning-AI/lightning/pull/4577))
- Updated SSIM metric ([#4566](https://github.com/Lightning-AI/lightning/pull/4566))
- Fixed batch_arg_name - add `batch_arg_name` to all calls to `_adjust_batch_size`bug ([#4812](https://github.com/Lightning-AI/lightning/pull/4812))
- Fixed `torchtext` data to GPU ([#4785](https://github.com/Lightning-AI/lightning/pull/4785))
- Fixed a crash bug in MLFlow logger ([#4716](https://github.com/Lightning-AI/lightning/pull/4716))

## [1.0.7] - 2020-11-17

### Added

- Added lambda closure to `manual_optimizer_step` ([#4618](https://github.com/Lightning-AI/lightning/pull/4618))

### Changed

- Change Metrics `persistent` default mode to `False` ([#4685](https://github.com/Lightning-AI/lightning/pull/4685))
- LoggerConnector log_metrics will use `total_batch_idx` instead of `global_step` when logging on `training step` ([#4738](https://github.com/Lightning-AI/lightning/pull/4738))


### Fixed

- Prevent crash if `sync_dist=True` on CPU ([#4626](https://github.com/Lightning-AI/lightning/pull/4626))
- Fixed average pbar Metrics ([#4534](https://github.com/Lightning-AI/lightning/pull/4534))
- Fixed `setup` callback hook to correctly pass the LightningModule through ([#4608](https://github.com/Lightning-AI/lightning/pull/4608))
- Allowing decorate model init with saving `hparams` inside ([#4662](https://github.com/Lightning-AI/lightning/pull/4662))
- Fixed `split_idx` set by `LoggerConnector` in `on_trainer_init` to `Trainer`  ([#4697](https://github.com/Lightning-AI/lightning/pull/4697))


## [1.0.6] - 2020-11-11

### Added

- Added metrics aggregation in Horovod and fixed early stopping ([#3775](https://github.com/Lightning-AI/lightning/pull/3775))
- Added `manual_optimizer_step` which work with `AMP Native` and `accumulated_grad_batches` ([#4485](https://github.com/Lightning-AI/lightning/pull/4485))
- Added `persistent(mode)` method to metrics, to enable and disable metric states being added to `state_dict` ([#4482](https://github.com/Lightning-AI/lightning/pull/4482))
- Added congratulations at the end of our notebooks ([#4555](https://github.com/Lightning-AI/lightning/pull/4555))
- Added parameters `move_metrics_to_cpu` in Trainer to disable gpu leak ([#4592](https://github.com/Lightning-AI/lightning/pull/4592))


### Changed

- Changed `fsspec` to tuner ([#4458](https://github.com/Lightning-AI/lightning/pull/4458))
- Unify SLURM/TorchElastic under backend plugin ([#4578](https://github.com/Lightning-AI/lightning/pull/4578),
        [#4580](https://github.com/Lightning-AI/lightning/pull/4580),
        [#4581](https://github.com/Lightning-AI/lightning/pull/4581),
        [#4582](https://github.com/Lightning-AI/lightning/pull/4582),
        [#4583](https://github.com/Lightning-AI/lightning/pull/4583))

### Fixed

- Fixed feature-lack in `hpc_load` ([#4526](https://github.com/Lightning-AI/lightning/pull/4526))
- Fixed metrics states being overridden in DDP mode ([#4482](https://github.com/Lightning-AI/lightning/pull/4482))
- Fixed `lightning_getattr`, `lightning_hasattr` not finding the correct attributes in datamodule ([#4347](https://github.com/Lightning-AI/lightning/pull/4347))
- Fixed automatic optimization AMP by `manual_optimization_step` ([#4485](https://github.com/Lightning-AI/lightning/pull/4485))
- Replace `MisconfigurationException` with warning in `ModelCheckpoint` Callback ([#4560](https://github.com/Lightning-AI/lightning/pull/4560))
- Fixed logged keys in mlflow logger ([#4412](https://github.com/Lightning-AI/lightning/pull/4412))
- Fixed `is_picklable` by catching `AttributeError` ([#4508](https://github.com/Lightning-AI/lightning/pull/4508))
- Fixed multi test dataloaders dict `AttributeError` error ([#4480](https://github.com/Lightning-AI/lightning/pull/4480))
- Fixed show progress bar only for `progress_rank 0` on `DDP_SLURM` ([#4437](https://github.com/Lightning-AI/lightning/pull/4437))

## [1.0.5] - 2020-11-03

### Added

- Added PyTorch 1.7 Stable support ([#3821](https://github.com/Lightning-AI/lightning/pull/3821))
- Added timeout for `tpu_device_exists` to ensure process does not hang indefinitely ([#4340](https://github.com/Lightning-AI/lightning/pull/4340))

### Changed

- W&B log in sync with `Trainer` step ([#4405](https://github.com/Lightning-AI/lightning/pull/4405))
- Hook `on_after_backward` is called only when `optimizer_step` is being called ([#4439](https://github.com/Lightning-AI/lightning/pull/4439))
- Moved `track_and_norm_grad` into `training loop` and called only when `optimizer_step` is being called ([#4439](https://github.com/Lightning-AI/lightning/pull/4439))
- Changed type checker with explicit cast of `ref_model` object ([#4457](https://github.com/Lightning-AI/lightning/pull/4457))
- Changed `distributed_backend` -> `accelerator` ([#4429](https://github.com/Lightning-AI/lightning/pull/4429))

### Deprecated

- Deprecated passing `ModelCheckpoint` instance to `checkpoint_callback` Trainer argument ([#4336](https://github.com/Lightning-AI/lightning/pull/4336))

### Fixed

- Disable saving checkpoints if not trained ([#4372](https://github.com/Lightning-AI/lightning/pull/4372))
- Fixed error using `auto_select_gpus=True` with `gpus=-1` ([#4209](https://github.com/Lightning-AI/lightning/pull/4209))
- Disabled training when `limit_train_batches=0` ([#4371](https://github.com/Lightning-AI/lightning/pull/4371))
- Fixed that metrics do not store computational graph for all seen data ([#4313](https://github.com/Lightning-AI/lightning/pull/4313))
- Fixed AMP unscale for `on_after_backward` ([#4439](https://github.com/Lightning-AI/lightning/pull/4439))
- Fixed TorchScript export when module includes Metrics ([#4428](https://github.com/Lightning-AI/lightning/pull/4428))
- Fixed TorchScript trace method's data to device and docstring ([#4360](https://github.com/Lightning-AI/lightning/pull/4360))
- Fixed CSV logger warning ([#4419](https://github.com/Lightning-AI/lightning/pull/4419))
- Fixed skip DDP parameter sync ([#4301](https://github.com/Lightning-AI/lightning/pull/4301))
- Fixed `WandbLogger` _sanitize_callable function ([#4422](https://github.com/Lightning-AI/lightning/pull/4422))
- Fixed `AMP Native` `_unscale` gradient ([#4441](https://github.com/Lightning-AI/lightning/pull/4441))


## [1.0.4] - 2020-10-27

### Added

- Added `dirpath` and `filename` parameter in `ModelCheckpoint` ([#4213](https://github.com/Lightning-AI/lightning/pull/4213))
- Added plugins docs and DDPPlugin to customize ddp across all accelerators ([#4258](https://github.com/Lightning-AI/lightning/pull/4285))
- Added `strict` option to the scheduler dictionary ([#3586](https://github.com/Lightning-AI/lightning/pull/3586))
- Added `fsspec` support for profilers ([#4162](https://github.com/Lightning-AI/lightning/pull/4162))
- Added autogenerated helptext to `Trainer.add_argparse_args` ([#4344](https://github.com/Lightning-AI/lightning/pull/4344))
- Added support for string values in `Trainer`'s `profiler` parameter ([#3656](https://github.com/Lightning-AI/lightning/pull/3656))
- Added `optimizer_closure` to `optimizer.step` when supported ([#4190](https://github.com/Lightning-AI/lightning/pull/4190))
- Added unification of regression metrics ([#4166](https://github.com/Lightning-AI/lightning/pull/4166))
- Added checkpoint load from Bytes ([#4314](https://github.com/Lightning-AI/lightning/pull/4314))

### Changed

- Improved error messages for invalid `configure_optimizers` returns ([#3587](https://github.com/Lightning-AI/lightning/pull/3587))
- Allow changing the logged step value in `validation_step` ([#4130](https://github.com/Lightning-AI/lightning/pull/4130))
- Allow setting `replace_sampler_ddp=True` with a distributed sampler already added ([#4273](https://github.com/Lightning-AI/lightning/pull/4273))
- Fixed sanitized parameters for `WandbLogger.log_hyperparams` ([#4320](https://github.com/Lightning-AI/lightning/pull/4320))

### Deprecated

- Deprecated `filepath` in `ModelCheckpoint` ([#4213](https://github.com/Lightning-AI/lightning/pull/4213))
- Deprecated `reorder` parameter of the `auc` metric ([#4237](https://github.com/Lightning-AI/lightning/pull/4237))
- Deprecated bool values in `Trainer`'s `profiler` parameter ([#3656](https://github.com/Lightning-AI/lightning/pull/3656))

### Fixed

- Fixed setting device ids in DDP ([#4297](https://github.com/Lightning-AI/lightning/pull/4297))
- Fixed synchronization of best model path in `ddp_accelerator` ([#4323](https://github.com/Lightning-AI/lightning/pull/4323))
- Fixed `WandbLogger` not uploading checkpoint artifacts at the end of training ([#4341](https://github.com/Lightning-AI/lightning/pull/4341))
- Fixed `FBeta` computation ([#4183](https://github.com/Lightning-AI/lightning/pull/4183))
- Fixed `accumulation across batches` has completed `before breaking training loop` ([#4278](https://github.com/Lightning-AI/lightning/pull/4278))
- Fixed `ModelCheckpoint` don't increase current_epoch and global_step when not training ([#4291](https://github.com/Lightning-AI/lightning/pull/4291))
- Fixed `COMET_EXPERIMENT_KEY` environment variable usage in comet logger ([#4230](https://github.com/Lightning-AI/lightning/pull/4230))

## [1.0.3] - 2020-10-20

### Added

- Added persistent flag to `Metric.add_state` ([#4195](https://github.com/Lightning-AI/lightning/pull/4195))

### Changed

- Used `checkpoint_connector.hpc_save` in SLURM ([#4217](https://github.com/Lightning-AI/lightning/pull/4217))
- Moved base req. to root ([#4219](https://github.com/Lightning-AI/lightning/pull/4219))

### Fixed

- Fixed `hparams` assign in init ([#4189](https://github.com/Lightning-AI/lightning/pull/4189))
- Fixed overwrite check for model hooks ([#4010](https://github.com/Lightning-AI/lightning/pull/4010))


## [1.0.2] - 2020-10-15

### Added

- Added trace functionality to the function `to_torchscript` ([#4142](https://github.com/Lightning-AI/lightning/pull/4142))

### Changed

- Called `on_load_checkpoint` before loading `state_dict` ([#4057](https://github.com/Lightning-AI/lightning/pull/4057))

### Removed

- Removed duplicate metric vs step log for train loop ([#4173](https://github.com/Lightning-AI/lightning/pull/4173))

### Fixed

- Fixed the `self.log` problem in `validation_step()` ([#4169](https://github.com/Lightning-AI/lightning/pull/4169))
- Fixed `hparams` saving - save the state when `save_hyperparameters()` is called [in `__init__`] ([#4163](https://github.com/Lightning-AI/lightning/pull/4163))
- Fixed runtime failure while exporting `hparams` to yaml ([#4158](https://github.com/Lightning-AI/lightning/pull/4158))


## [1.0.1] - 2020-10-14

### Added

- Added getstate/setstate method for torch.save serialization ([#4127](https://github.com/Lightning-AI/lightning/pull/4127))


## [1.0.0] - 2020-10-13

### Added

- Added Explained Variance Metric + metric fix ([#4013](https://github.com/Lightning-AI/lightning/pull/4013))
- Added Metric <-> Lightning Module integration tests ([#4008](https://github.com/Lightning-AI/lightning/pull/4008))
- Added parsing OS env vars in `Trainer` ([#4022](https://github.com/Lightning-AI/lightning/pull/4022))
- Added classification metrics ([#4043](https://github.com/Lightning-AI/lightning/pull/4043))
- Updated explained variance metric ([#4024](https://github.com/Lightning-AI/lightning/pull/4024))
- Enabled plugins ([#4041](https://github.com/Lightning-AI/lightning/pull/4041))
- Enabled custom clusters ([#4048](https://github.com/Lightning-AI/lightning/pull/4048))
- Enabled passing in custom accelerators ([#4050](https://github.com/Lightning-AI/lightning/pull/4050))
- Added `LightningModule.toggle_optimizer` ([#4058](https://github.com/Lightning-AI/lightning/pull/4058))
- Added `LightningModule.manual_backward` ([#4063](https://github.com/Lightning-AI/lightning/pull/4063))
- Added `output` argument to `*_batch_end` hooks ([#3965](https://github.com/Lightning-AI/lightning/pull/3965),
    [#3966](https://github.com/Lightning-AI/lightning/pull/3966))
- Added `output` argument to `*_epoch_end` hooks ([#3967](https://github.com/Lightning-AI/lightning/pull/3967))

### Changed

- Integrated metrics API with self.log ([#3961](https://github.com/Lightning-AI/lightning/pull/3961))
- Decoupled Apex ([#4052](https://github.com/Lightning-AI/lightning/pull/4052),
        [#4054](https://github.com/Lightning-AI/lightning/pull/4054),
        [#4055](https://github.com/Lightning-AI/lightning/pull/4055),
        [#4056](https://github.com/Lightning-AI/lightning/pull/4056),
        [#4058](https://github.com/Lightning-AI/lightning/pull/4058),
        [#4060](https://github.com/Lightning-AI/lightning/pull/4060),
        [#4061](https://github.com/Lightning-AI/lightning/pull/4061),
        [#4062](https://github.com/Lightning-AI/lightning/pull/4062),
        [#4063](https://github.com/Lightning-AI/lightning/pull/4063),
        [#4064](https://github.com/Lightning-AI/lightning/pull/4064),
        [#4065](https://github.com/Lightning-AI/lightning/pull/4065))
- Renamed all backends to `Accelerator` ([#4066](https://github.com/Lightning-AI/lightning/pull/4066))
- Enabled manual returns ([#4089](https://github.com/Lightning-AI/lightning/pull/4089))

### Removed

- Removed support for EvalResult and TrainResult ([#3968](https://github.com/Lightning-AI/lightning/pull/3968))
- Removed deprecated trainer flags: `overfit_pct`, `log_save_interval`, `row_log_interval` ([#3969](https://github.com/Lightning-AI/lightning/pull/3969))
- Removed deprecated early_stop_callback ([#3982](https://github.com/Lightning-AI/lightning/pull/3982))
- Removed deprecated model hooks ([#3980](https://github.com/Lightning-AI/lightning/pull/3980))
- Removed deprecated callbacks ([#3979](https://github.com/Lightning-AI/lightning/pull/3979))
- Removed `trainer` argument in `LightningModule.backward` [#4056](https://github.com/Lightning-AI/lightning/pull/4056))

### Fixed

- Fixed `current_epoch` property update to reflect true epoch number inside `LightningDataModule`, when `reload_dataloaders_every_epoch=True`. ([#3974](https://github.com/Lightning-AI/lightning/pull/3974))
- Fixed to print scaler value in progress bar ([#4053](https://github.com/Lightning-AI/lightning/pull/4053))
- Fixed mismatch between docstring and code regarding when `on_load_checkpoint` hook is called ([#3996](https://github.com/Lightning-AI/lightning/pull/3996))


## [0.10.0] - 2020-10-07

### Added

- Added new Metrics API. ([#3868](https://github.com/Lightning-AI/lightning/pull/3868), [#3921](https://github.com/Lightning-AI/lightning/pull/3921))
- Enable PyTorch 1.7 compatibility ([#3541](https://github.com/Lightning-AI/lightning/pull/3541))
- Added `LightningModule.to_torchscript` to support exporting as `ScriptModule` ([#3258](https://github.com/Lightning-AI/lightning/pull/3258))
- Added warning when dropping unpicklable `hparams` ([#2874](https://github.com/Lightning-AI/lightning/pull/2874))
- Added EMB similarity ([#3349](https://github.com/Lightning-AI/lightning/pull/3349))
- Added `ModelCheckpoint.to_yaml` method ([#3048](https://github.com/Lightning-AI/lightning/pull/3048))
- Allow `ModelCheckpoint` monitor to be `None`, meaning it will always save ([#3630](https://github.com/Lightning-AI/lightning/pull/3630))
- Disabled optimizers setup during testing ([#3059](https://github.com/Lightning-AI/lightning/pull/3059))
- Added support for datamodules to save and load checkpoints when training ([#3563](https://github.com/Lightning-AI/lightning/pull/3563))
- Added support for datamodule in learning rate finder ([#3425](https://github.com/Lightning-AI/lightning/pull/3425))
- Added gradient clip test for native AMP ([#3754](https://github.com/Lightning-AI/lightning/pull/3754))
- Added dist lib to enable syncing anything across devices ([#3762](https://github.com/Lightning-AI/lightning/pull/3762))
- Added `broadcast` to `TPUBackend` ([#3814](https://github.com/Lightning-AI/lightning/pull/3814))
- Added `XLADeviceUtils` class to check XLA device type ([#3274](https://github.com/Lightning-AI/lightning/pull/3274))

### Changed

- Refactored accelerator backends:
   * moved TPU `xxx_step` to backend ([#3118](https://github.com/Lightning-AI/lightning/pull/3118))
   * refactored DDP backend `forward` ([#3119](https://github.com/Lightning-AI/lightning/pull/3119))
   * refactored GPU backend `__step` ([#3120](https://github.com/Lightning-AI/lightning/pull/3120))
   * refactored Horovod backend ([#3121](https://github.com/Lightning-AI/lightning/pull/3121),
        [#3122](https://github.com/Lightning-AI/lightning/pull/3122))
   * remove obscure forward call in eval + CPU backend `___step` ([#3123](https://github.com/Lightning-AI/lightning/pull/3123))
   * reduced all simplified forward ([#3126](https://github.com/Lightning-AI/lightning/pull/3126))
   * added hook base method ([#3127](https://github.com/Lightning-AI/lightning/pull/3127))
   * refactor eval loop to use hooks - use `test_mode` for if so we can split later ([#3129](https://github.com/Lightning-AI/lightning/pull/3129))
   * moved `___step_end` hooks ([#3130](https://github.com/Lightning-AI/lightning/pull/3130))
   * training forward refactor ([#3134](https://github.com/Lightning-AI/lightning/pull/3134))
   * training AMP scaling refactor ([#3135](https://github.com/Lightning-AI/lightning/pull/3135))
   * eval step scaling factor ([#3136](https://github.com/Lightning-AI/lightning/pull/3136))
   * add eval loop object to streamline eval loop ([#3138](https://github.com/Lightning-AI/lightning/pull/3138))
   * refactored dataloader process hook ([#3139](https://github.com/Lightning-AI/lightning/pull/3139))
   * refactored inner eval loop ([#3141](https://github.com/Lightning-AI/lightning/pull/3141))
   * final inner eval loop hooks ([#3154](https://github.com/Lightning-AI/lightning/pull/3154))
   * clean up hooks in `run_evaluation` ([#3156](https://github.com/Lightning-AI/lightning/pull/3156))
   * clean up data reset ([#3161](https://github.com/Lightning-AI/lightning/pull/3161))
   * expand eval loop out ([#3165](https://github.com/Lightning-AI/lightning/pull/3165))
   * moved hooks around in eval loop ([#3195](https://github.com/Lightning-AI/lightning/pull/3195))
   * remove `_evaluate` fx ([#3197](https://github.com/Lightning-AI/lightning/pull/3197))
   * `Trainer.fit` hook clean up ([#3198](https://github.com/Lightning-AI/lightning/pull/3198))
   * DDPs train hooks ([#3203](https://github.com/Lightning-AI/lightning/pull/3203))
   * refactor DDP backend ([#3204](https://github.com/Lightning-AI/lightning/pull/3204),
        [#3207](https://github.com/Lightning-AI/lightning/pull/3207),
        [#3208](https://github.com/Lightning-AI/lightning/pull/3208),
        [#3209](https://github.com/Lightning-AI/lightning/pull/3209),
        [#3210](https://github.com/Lightning-AI/lightning/pull/3210))
   * reduced accelerator selection ([#3211](https://github.com/Lightning-AI/lightning/pull/3211))
   * group prepare data hook ([#3212](https://github.com/Lightning-AI/lightning/pull/3212))
   * added data connector ([#3285](https://github.com/Lightning-AI/lightning/pull/3285))
   * modular is_overridden ([#3290](https://github.com/Lightning-AI/lightning/pull/3290))
   * adding `Trainer.tune()` ([#3293](https://github.com/Lightning-AI/lightning/pull/3293))
   * move `run_pretrain_routine` -> `setup_training` ([#3294](https://github.com/Lightning-AI/lightning/pull/3294))
   * move train outside of setup training ([#3297](https://github.com/Lightning-AI/lightning/pull/3297))
   * move `prepare_data` to data connector ([#3307](https://github.com/Lightning-AI/lightning/pull/3307))
   * moved accelerator router ([#3309](https://github.com/Lightning-AI/lightning/pull/3309))
   * train loop refactor - moving train loop to own object ([#3310](https://github.com/Lightning-AI/lightning/pull/3310),
        [#3312](https://github.com/Lightning-AI/lightning/pull/3312),
        [#3313](https://github.com/Lightning-AI/lightning/pull/3313),
        [#3314](https://github.com/Lightning-AI/lightning/pull/3314))
   * duplicate data interface definition up into DataHooks class ([#3344](https://github.com/Lightning-AI/lightning/pull/3344))
   * inner train loop ([#3359](https://github.com/Lightning-AI/lightning/pull/3359),
        [#3361](https://github.com/Lightning-AI/lightning/pull/3361),
        [#3362](https://github.com/Lightning-AI/lightning/pull/3362),
        [#3363](https://github.com/Lightning-AI/lightning/pull/3363),
        [#3365](https://github.com/Lightning-AI/lightning/pull/3365),
        [#3366](https://github.com/Lightning-AI/lightning/pull/3366),
        [#3367](https://github.com/Lightning-AI/lightning/pull/3367),
        [#3368](https://github.com/Lightning-AI/lightning/pull/3368),
        [#3369](https://github.com/Lightning-AI/lightning/pull/3369),
        [#3370](https://github.com/Lightning-AI/lightning/pull/3370),
        [#3371](https://github.com/Lightning-AI/lightning/pull/3371),
        [#3372](https://github.com/Lightning-AI/lightning/pull/3372),
        [#3373](https://github.com/Lightning-AI/lightning/pull/3373),
        [#3374](https://github.com/Lightning-AI/lightning/pull/3374),
        [#3375](https://github.com/Lightning-AI/lightning/pull/3375),
        [#3376](https://github.com/Lightning-AI/lightning/pull/3376),
        [#3385](https://github.com/Lightning-AI/lightning/pull/3385),
        [#3388](https://github.com/Lightning-AI/lightning/pull/3388),
        [#3397](https://github.com/Lightning-AI/lightning/pull/3397))
   * all logging related calls in a connector ([#3395](https://github.com/Lightning-AI/lightning/pull/3395))
   * device parser ([#3400](https://github.com/Lightning-AI/lightning/pull/3400),
        [#3405](https://github.com/Lightning-AI/lightning/pull/3405))
   * added model connector ([#3407](https://github.com/Lightning-AI/lightning/pull/3407))
   * moved eval loop logging to loggers ([#3408](https://github.com/Lightning-AI/lightning/pull/3408))
   * moved eval loop (#3412[#3408](https://github.com/Lightning-AI/lightning/pull/3408))
   * trainer/separate argparse ([#3421](https://github.com/Lightning-AI/lightning/pull/3421),
        [#3428](https://github.com/Lightning-AI/lightning/pull/3428),
        [#3432](https://github.com/Lightning-AI/lightning/pull/3432))
   * move `lr_finder` ([#3434](https://github.com/Lightning-AI/lightning/pull/3434))
   * organize args (#[#3435](https://github.com/Lightning-AI/lightning/pull/3435),
        [#3442](https://github.com/Lightning-AI/lightning/pull/3442),
        [#3447](https://github.com/Lightning-AI/lightning/pull/3447),
        [#3448](https://github.com/Lightning-AI/lightning/pull/3448),
        [#3449](https://github.com/Lightning-AI/lightning/pull/3449),
        [#3456](https://github.com/Lightning-AI/lightning/pull/3456))
   * move specific accelerator code ([#3457](https://github.com/Lightning-AI/lightning/pull/3457))
   * group connectors ([#3472](https://github.com/Lightning-AI/lightning/pull/3472))
   * accelerator connector methods x/n ([#3469](https://github.com/Lightning-AI/lightning/pull/3469),
        [#3470](https://github.com/Lightning-AI/lightning/pull/3470),
        [#3474](https://github.com/Lightning-AI/lightning/pull/3474))
   * merge backends x/n ([#3476](https://github.com/Lightning-AI/lightning/pull/3476),
        [#3477](https://github.com/Lightning-AI/lightning/pull/3477),
        [#3478](https://github.com/Lightning-AI/lightning/pull/3478),
        [#3480](https://github.com/Lightning-AI/lightning/pull/3480),
        [#3482](https://github.com/Lightning-AI/lightning/pull/3482))
   * apex plugin ([#3502](https://github.com/Lightning-AI/lightning/pull/3502))
   * precision plugins ([#3504](https://github.com/Lightning-AI/lightning/pull/3504))
   * Result - make monitor default to `checkpoint_on` to simplify ([#3571](https://github.com/Lightning-AI/lightning/pull/3571))
   * reference to the Trainer on the `LightningDataModule` ([#3684](https://github.com/Lightning-AI/lightning/pull/3684))
   * add `.log` to lightning module ([#3686](https://github.com/Lightning-AI/lightning/pull/3686),
        [#3699](https://github.com/Lightning-AI/lightning/pull/3699),
        [#3701](https://github.com/Lightning-AI/lightning/pull/3701),
        [#3704](https://github.com/Lightning-AI/lightning/pull/3704),
        [#3715](https://github.com/Lightning-AI/lightning/pull/3715))
   * enable tracking original metric when step and epoch are both true ([#3685](https://github.com/Lightning-AI/lightning/pull/3685))
   * deprecated results obj, added support for simpler comms ([#3681](https://github.com/Lightning-AI/lightning/pull/3681))
   * move backends back to individual files ([#3712](https://github.com/Lightning-AI/lightning/pull/3712))
   * fixes logging for eval steps ([#3763](https://github.com/Lightning-AI/lightning/pull/3763))
   * decoupled DDP, DDP spawn ([#3733](https://github.com/Lightning-AI/lightning/pull/3733),
        [#3766](https://github.com/Lightning-AI/lightning/pull/3766),
        [#3767](https://github.com/Lightning-AI/lightning/pull/3767),
        [#3774](https://github.com/Lightning-AI/lightning/pull/3774),
        [#3802](https://github.com/Lightning-AI/lightning/pull/3802),
        [#3806](https://github.com/Lightning-AI/lightning/pull/3806),
        [#3817](https://github.com/Lightning-AI/lightning/pull/3817),
        [#3819](https://github.com/Lightning-AI/lightning/pull/3819),
        [#3927](https://github.com/Lightning-AI/lightning/pull/3927))
   * remove weight loading hack for ddp_cpu ([#3808](https://github.com/Lightning-AI/lightning/pull/3808))
   * separate `torchelastic` from DDP ([#3810](https://github.com/Lightning-AI/lightning/pull/3810))
   * separate SLURM from DDP ([#3809](https://github.com/Lightning-AI/lightning/pull/3809))
   * decoupled DDP2 ([#3816](https://github.com/Lightning-AI/lightning/pull/3816))
   * bug fix with logging val epoch end + monitor ([#3812](https://github.com/Lightning-AI/lightning/pull/3812))
   * callback system and init DDP ([#3836](https://github.com/Lightning-AI/lightning/pull/3836))
   * adding compute environments ([#3837](https://github.com/Lightning-AI/lightning/pull/3837), [#3842](https://github.com/Lightning-AI/lightning/pull/3842))
   * epoch can now log independently ([#3843](https://github.com/Lightning-AI/lightning/pull/3843))
   * test selecting the correct backend. temp backends while slurm and TorchElastic are decoupled ([#3848](https://github.com/Lightning-AI/lightning/pull/3848))
   * fixed `init_slurm_connection` causing hostname errors ([#3856](https://github.com/Lightning-AI/lightning/pull/3856))
   * moves init apex from LM to apex connector ([#3923](https://github.com/Lightning-AI/lightning/pull/3923))
   * moves sync bn to each backend ([#3925](https://github.com/Lightning-AI/lightning/pull/3925))
   * moves configure ddp to each backend ([#3924](https://github.com/Lightning-AI/lightning/pull/3924))
- Deprecation warning ([#3844](https://github.com/Lightning-AI/lightning/pull/3844))
- Changed `LearningRateLogger` to `LearningRateMonitor` ([#3251](https://github.com/Lightning-AI/lightning/pull/3251))
- Used `fsspec` instead of `gfile` for all IO ([#3320](https://github.com/Lightning-AI/lightning/pull/3320))
    * Swapped `torch.load` for `fsspec` load in DDP spawn backend ([#3787](https://github.com/Lightning-AI/lightning/pull/3787))
    * Swapped `torch.load` for `fsspec` load in cloud_io loading ([#3692](https://github.com/Lightning-AI/lightning/pull/3692))
    * Added support for `to_disk()` to use remote filepaths with `fsspec` ([#3930](https://github.com/Lightning-AI/lightning/pull/3930))
    * Updated model_checkpoint's to_yaml to use `fsspec` open ([#3801](https://github.com/Lightning-AI/lightning/pull/3801))
    * Fixed `fsspec` is inconsistent when doing `fs.ls` ([#3805](https://github.com/Lightning-AI/lightning/pull/3805))
- Refactor `GPUStatsMonitor` to improve training speed ([#3257](https://github.com/Lightning-AI/lightning/pull/3257))
- Changed IoU score behavior for classes absent in target and pred ([#3098](https://github.com/Lightning-AI/lightning/pull/3098))
- Changed IoU `remove_bg` bool to `ignore_index` optional int ([#3098](https://github.com/Lightning-AI/lightning/pull/3098))
- Changed defaults of `save_top_k` and `save_last` to `None` in ModelCheckpoint ([#3680](https://github.com/Lightning-AI/lightning/pull/3680))
- `row_log_interval` and `log_save_interval` are now based on training loop's `global_step` instead of epoch-internal batch index ([#3667](https://github.com/Lightning-AI/lightning/pull/3667))
- Silenced some warnings. verified ddp refactors ([#3483](https://github.com/Lightning-AI/lightning/pull/3483))
- Cleaning up stale logger tests ([#3490](https://github.com/Lightning-AI/lightning/pull/3490))
- Allow `ModelCheckpoint` monitor to be `None` ([#3633](https://github.com/Lightning-AI/lightning/pull/3633))
- Enable `None` model checkpoint default ([#3669](https://github.com/Lightning-AI/lightning/pull/3669))
- Skipped `best_model_path` if `checkpoint_callback` is `None` ([#2962](https://github.com/Lightning-AI/lightning/pull/2962))
- Used `raise .. from ..` to explicitly chain exceptions ([#3750](https://github.com/Lightning-AI/lightning/pull/3750))
-  Mocking loggers ([#3596](https://github.com/Lightning-AI/lightning/pull/3596),
    [#3617](https://github.com/Lightning-AI/lightning/pull/3617),
    [#3851](https://github.com/Lightning-AI/lightning/pull/3851),
    [#3859](https://github.com/Lightning-AI/lightning/pull/3859),
    [#3884](https://github.com/Lightning-AI/lightning/pull/3884),
    [#3853](https://github.com/Lightning-AI/lightning/pull/3853),
    [#3910](https://github.com/Lightning-AI/lightning/pull/3910),
    [#3889](https://github.com/Lightning-AI/lightning/pull/3889),
    [#3926](https://github.com/Lightning-AI/lightning/pull/3926))
- Write predictions in LightningModule instead of EvalResult [#3882](https://github.com/Lightning-AI/lightning/pull/3882)

### Deprecated

- Deprecated `TrainResult` and `EvalResult`, use `self.log` and `self.write` from the `LightningModule` to log metrics and write predictions. `training_step` can now only return a scalar (for the loss) or a dictionary with anything you want. ([#3681](https://github.com/Lightning-AI/lightning/pull/3681))
- Deprecate `early_stop_callback` Trainer argument ([#3845](https://github.com/Lightning-AI/lightning/pull/3845))
- Rename Trainer arguments `row_log_interval` >> `log_every_n_steps` and `log_save_interval` >> `flush_logs_every_n_steps` ([#3748](https://github.com/Lightning-AI/lightning/pull/3748))

### Removed

- Removed experimental Metric API ([#3943](https://github.com/Lightning-AI/lightning/pull/3943),
        [#3949](https://github.com/Lightning-AI/lightning/pull/3949),
        [#3946](https://github.com/Lightning-AI/lightning/pull/3946)), listed changes before final removal:
    * Added `EmbeddingSimilarity` metric ([#3349](https://github.com/Lightning-AI/lightning/pull/3349), [#3358](https://github.com/Lightning-AI/lightning/pull/3358))
    * Added hooks to metric module interface ([#2528](https://github.com/Lightning-AI/lightning/pull/2528))
    * Added error when AUROC metric is used for multiclass problems ([#3350](https://github.com/Lightning-AI/lightning/pull/3350))
    * Fixed `ModelCheckpoint` with `save_top_k=-1` option not tracking the best models when a monitor metric is available ([#3735](https://github.com/Lightning-AI/lightning/pull/3735))
    * Fixed counter-intuitive error being thrown in `Accuracy` metric for zero target tensor ([#3764](https://github.com/Lightning-AI/lightning/pull/3764))
    * Fixed aggregation of metrics ([#3517](https://github.com/Lightning-AI/lightning/pull/3517))
    * Fixed Metric aggregation ([#3321](https://github.com/Lightning-AI/lightning/pull/3321))
    * Fixed RMSLE metric ([#3188](https://github.com/Lightning-AI/lightning/pull/3188))
    * Renamed `reduction` to `class_reduction` in classification metrics ([#3322](https://github.com/Lightning-AI/lightning/pull/3322))
    * Changed `class_reduction` similar to sklearn for classification metrics ([#3322](https://github.com/Lightning-AI/lightning/pull/3322))
    * Renaming of precision recall metric ([#3308](https://github.com/Lightning-AI/lightning/pull/3308))

### Fixed

- Fixed `on_train_batch_start` hook to end epoch early ([#3700](https://github.com/Lightning-AI/lightning/pull/3700))
- Fixed `num_sanity_val_steps` is clipped to `limit_val_batches` ([#2917](https://github.com/Lightning-AI/lightning/pull/2917))
- Fixed ONNX model save on GPU ([#3145](https://github.com/Lightning-AI/lightning/pull/3145))
- Fixed `GpuUsageLogger` to work on different platforms ([#3008](https://github.com/Lightning-AI/lightning/pull/3008))
- Fixed auto-scale batch size not dumping `auto_lr_find` parameter ([#3151](https://github.com/Lightning-AI/lightning/pull/3151))
- Fixed `batch_outputs` with optimizer frequencies ([#3229](https://github.com/Lightning-AI/lightning/pull/3229))
- Fixed setting batch size in `LightningModule.datamodule` when using `auto_scale_batch_size` ([#3266](https://github.com/Lightning-AI/lightning/pull/3266))
- Fixed Horovod distributed backend compatibility with native AMP ([#3404](https://github.com/Lightning-AI/lightning/pull/3404))
- Fixed batch size auto scaling exceeding the size of the dataset ([#3271](https://github.com/Lightning-AI/lightning/pull/3271))
- Fixed getting `experiment_id` from MLFlow only once instead of each training loop ([#3394](https://github.com/Lightning-AI/lightning/pull/3394))
- Fixed `overfit_batches` which now correctly disables shuffling for the training loader. ([#3501](https://github.com/Lightning-AI/lightning/pull/3501))
- Fixed gradient norm tracking for `row_log_interval > 1` ([#3489](https://github.com/Lightning-AI/lightning/pull/3489))
- Fixed `ModelCheckpoint` name formatting ([#3164](https://github.com/Lightning-AI/lightning/pull/3163))
- Fixed example implementation of AutoEncoder ([#3190](https://github.com/Lightning-AI/lightning/pull/3190))
- Fixed invalid paths when remote logging with TensorBoard ([#3236](https://github.com/Lightning-AI/lightning/pull/3236))
- Fixed change `t()` to `transpose()` as XLA devices do not support `.t()` on 1-dim tensor ([#3252](https://github.com/Lightning-AI/lightning/pull/3252))
- Fixed (weights only) checkpoints loading without PL ([#3287](https://github.com/Lightning-AI/lightning/pull/3287))
- Fixed `gather_all_tensors` cross GPUs in DDP ([#3319](https://github.com/Lightning-AI/lightning/pull/3319))
- Fixed CometML save dir ([#3419](https://github.com/Lightning-AI/lightning/pull/3419))
- Fixed forward key metrics ([#3467](https://github.com/Lightning-AI/lightning/pull/3467))
- Fixed normalize mode at confusion matrix (replace NaNs with zeros) ([#3465](https://github.com/Lightning-AI/lightning/pull/3465))
- Fixed global step increment in training loop when `training_epoch_end` hook is used ([#3673](https://github.com/Lightning-AI/lightning/pull/3673))
- Fixed dataloader shuffling not getting turned off with `overfit_batches > 0` and `distributed_backend = "ddp"` ([#3534](https://github.com/Lightning-AI/lightning/pull/3534))
- Fixed determinism in `DDPSpawnBackend` when using `seed_everything` in main process ([#3335](https://github.com/Lightning-AI/lightning/pull/3335))
- Fixed `ModelCheckpoint` `period` to actually save every `period` epochs ([#3630](https://github.com/Lightning-AI/lightning/pull/3630))
- Fixed `val_progress_bar` total with `num_sanity_val_steps` ([#3751](https://github.com/Lightning-AI/lightning/pull/3751))
- Fixed Tuner dump: add `current_epoch` to dumped_params ([#3261](https://github.com/Lightning-AI/lightning/pull/3261))
- Fixed `current_epoch` and `global_step` properties mismatch between `Trainer` and `LightningModule` ([#3785](https://github.com/Lightning-AI/lightning/pull/3785))
- Fixed learning rate scheduler for optimizers with internal state ([#3897](https://github.com/Lightning-AI/lightning/pull/3897))
- Fixed `tbptt_reduce_fx` when non-floating tensors are logged ([#3796](https://github.com/Lightning-AI/lightning/pull/3796))
- Fixed model checkpoint frequency ([#3852](https://github.com/Lightning-AI/lightning/pull/3852))
- Fixed logging non-tensor scalar with result breaks subsequent epoch aggregation ([#3855](https://github.com/Lightning-AI/lightning/pull/3855))
- Fixed `TrainerEvaluationLoopMixin` activates `model.train()` at the end ([#3858](https://github.com/Lightning-AI/lightning/pull/3858))
- Fixed `overfit_batches` when using with multiple val/test_dataloaders ([#3857](https://github.com/Lightning-AI/lightning/pull/3857))
- Fixed enables `training_step` to return `None` ([#3862](https://github.com/Lightning-AI/lightning/pull/3862))
- Fixed init nan for checkpointing ([#3863](https://github.com/Lightning-AI/lightning/pull/3863))
- Fixed for `load_from_checkpoint` ([#2776](https://github.com/Lightning-AI/lightning/pull/2776))
- Fixes incorrect `batch_sizes` when Dataloader returns a dict with multiple tensors ([#3668](https://github.com/Lightning-AI/lightning/pull/3668))
- Fixed unexpected signature for `validation_step` ([#3947](https://github.com/Lightning-AI/lightning/pull/3947))

## [0.9.0] - 2020-08-20

### Added

- Added SyncBN for DDP ([#2801](https://github.com/Lightning-AI/lightning/pull/2801),
     [#2838](https://github.com/Lightning-AI/lightning/pull/2838))
- Added basic `CSVLogger` ([#2721](https://github.com/Lightning-AI/lightning/pull/2721))
- Added SSIM metrics ([#2671](https://github.com/Lightning-AI/lightning/pull/2671))
- Added BLEU metrics ([#2535](https://github.com/Lightning-AI/lightning/pull/2535))
- Added support to export a model to ONNX format ([#2596](https://github.com/Lightning-AI/lightning/pull/2596))
- Added support for `Trainer(num_sanity_val_steps=-1)` to check all validation data before training ([#2246](https://github.com/Lightning-AI/lightning/pull/2246))
- Added struct. output:
  * tests for val loop flow ([#2605](https://github.com/Lightning-AI/lightning/pull/2605))
  * `EvalResult` support for train and val. loop ([#2615](https://github.com/Lightning-AI/lightning/pull/2615),
       [#2651](https://github.com/Lightning-AI/lightning/pull/2651))
  * weighted average in results obj ([#2930](https://github.com/Lightning-AI/lightning/pull/2930))
  * fix result obj DP auto reduce ([#3013](https://github.com/Lightning-AI/lightning/pull/3013))
- Added class `LightningDataModule` ([#2668](https://github.com/Lightning-AI/lightning/pull/2668))
- Added support for PyTorch 1.6 ([#2745](https://github.com/Lightning-AI/lightning/pull/2745))
- Added call DataModule hooks implicitly in trainer ([#2755](https://github.com/Lightning-AI/lightning/pull/2755))
- Added support for Mean in DDP Sync ([#2568](https://github.com/Lightning-AI/lightning/pull/2568))
- Added remaining `sklearn` metrics: `AveragePrecision`, `BalancedAccuracy`, `CohenKappaScore`, `DCG`, `Hamming`, `Hinge`, `Jaccard`, `MeanAbsoluteError`, `MeanSquaredError`, `MeanSquaredLogError`, `MedianAbsoluteError`, `R2Score`, `MeanPoissonDeviance`, `MeanGammaDeviance`, `MeanTweedieDeviance`, `ExplainedVariance` ([#2562](https://github.com/Lightning-AI/lightning/pull/2562))
- Added support for `limit_{mode}_batches (int)` to work with infinite dataloader (IterableDataset) ([#2840](https://github.com/Lightning-AI/lightning/pull/2840))
- Added support returning python scalars in DP ([#1935](https://github.com/Lightning-AI/lightning/pull/1935))
- Added support to Tensorboard logger for OmegaConf `hparams` ([#2846](https://github.com/Lightning-AI/lightning/pull/2846))
- Added tracking of basic states in `Trainer` ([#2541](https://github.com/Lightning-AI/lightning/pull/2541))
- Tracks all outputs including TBPTT and multiple optimizers ([#2890](https://github.com/Lightning-AI/lightning/pull/2890))
- Added GPU Usage Logger ([#2932](https://github.com/Lightning-AI/lightning/pull/2932))
- Added `strict=False` for `load_from_checkpoint` ([#2819](https://github.com/Lightning-AI/lightning/pull/2819))
- Added saving test predictions on multiple GPUs ([#2926](https://github.com/Lightning-AI/lightning/pull/2926))
- Auto log the computational graph for loggers that support this ([#3003](https://github.com/Lightning-AI/lightning/pull/3003))
- Added warning when changing monitor and using results obj ([#3014](https://github.com/Lightning-AI/lightning/pull/3014))
- Added a hook `transfer_batch_to_device` to the `LightningDataModule` ([#3038](https://github.com/Lightning-AI/lightning/pull/3038))

### Changed

- Truncated long version numbers in progress bar ([#2594](https://github.com/Lightning-AI/lightning/pull/2594))
- Enabling val/test loop disabling ([#2692](https://github.com/Lightning-AI/lightning/pull/2692))
- Refactored into `accelerator` module:
    * GPU training ([#2704](https://github.com/Lightning-AI/lightning/pull/2704))
    * TPU training ([#2708](https://github.com/Lightning-AI/lightning/pull/2708))
    * DDP(2) backend ([#2796](https://github.com/Lightning-AI/lightning/pull/2796))
    * Retrieve last logged val from result by key ([#3049](https://github.com/Lightning-AI/lightning/pull/3049))
- Using `.comet.config` file for `CometLogger` ([#1913](https://github.com/Lightning-AI/lightning/pull/1913))
- Updated hooks arguments - breaking for `setup` and `teardown` ([#2850](https://github.com/Lightning-AI/lightning/pull/2850))
- Using `gfile` to support remote directories ([#2164](https://github.com/Lightning-AI/lightning/pull/2164))
- Moved optimizer creation after device placement for DDP backends ([#2904](https://github.com/Lightning-AI/lighting/pull/2904))
- Support `**DictConfig` for `hparam` serialization ([#2519](https://github.com/Lightning-AI/lightning/pull/2519))
- Removed callback metrics from test results obj ([#2994](https://github.com/Lightning-AI/lightning/pull/2994))
- Re-enabled naming metrics in ckpt name ([#3060](https://github.com/Lightning-AI/lightning/pull/3060))
- Changed progress bar epoch counting to start from 0 ([#3061](https://github.com/Lightning-AI/lightning/pull/3061))

### Deprecated

- Deprecated Trainer attribute `ckpt_path`, which will now be set by `weights_save_path` ([#2681](https://github.com/Lightning-AI/lightning/pull/2681))

### Removed

- Removed deprecated: ([#2760](https://github.com/Lightning-AI/lightning/pull/2760))
    * core decorator `data_loader`
    * Module hook `on_sanity_check_start` and loading `load_from_metrics`
    * package `pytorch_lightning.logging`
    * Trainer arguments: `show_progress_bar`, `num_tpu_cores`, `use_amp`, `print_nan_grads`
    * LR Finder argument `num_accumulation_steps`

### Fixed

- Fixed `accumulate_grad_batches` for last batch ([#2853](https://github.com/Lightning-AI/lightning/pull/2853))
- Fixed setup call while testing ([#2624](https://github.com/Lightning-AI/lightning/pull/2624))
- Fixed local rank zero casting ([#2640](https://github.com/Lightning-AI/lightning/pull/2640))
- Fixed single scalar return from training ([#2587](https://github.com/Lightning-AI/lightning/pull/2587))
- Fixed Horovod backend to scale LR schedlers with the optimizer ([#2626](https://github.com/Lightning-AI/lightning/pull/2626))
- Fixed `dtype` and `device` properties not getting updated in submodules ([#2657](https://github.com/Lightning-AI/lightning/pull/2657))
- Fixed `fast_dev_run` to run for all dataloaders ([#2581](https://github.com/Lightning-AI/lightning/pull/2581))
- Fixed `save_dir` in loggers getting ignored by default value of `weights_save_path` when user did not specify `weights_save_path` ([#2681](https://github.com/Lightning-AI/lightning/pull/2681))
- Fixed `weights_save_path` getting ignored when `logger=False` is passed to Trainer ([#2681](https://github.com/Lightning-AI/lightning/pull/2681))
- Fixed TPU multi-core and Float16 ([#2632](https://github.com/Lightning-AI/lightning/pull/2632))
- Fixed test metrics not being logged with `LoggerCollection` ([#2723](https://github.com/Lightning-AI/lightning/pull/2723))
- Fixed data transfer to device when using `torchtext.data.Field` and `include_lengths is True` ([#2689](https://github.com/Lightning-AI/lightning/pull/2689))
- Fixed shuffle argument for distributed sampler ([#2789](https://github.com/Lightning-AI/lightning/pull/2789))
- Fixed logging interval ([#2694](https://github.com/Lightning-AI/lightning/pull/2694))
- Fixed loss value in the progress bar is wrong when `accumulate_grad_batches > 1` ([#2738](https://github.com/Lightning-AI/lightning/pull/2738))
- Fixed correct CWD for ddp sub-processes when using Hydra ([#2719](https://github.com/Lightning-AI/lightning/pull/2719))
- Fixed selecting GPUs using `CUDA_VISIBLE_DEVICES` ([#2739](https://github.com/Lightning-AI/lightning/pull/2739))
- Fixed false `num_classes` warning in metrics ([#2781](https://github.com/Lightning-AI/lightning/pull/2781))
- Fixed shell injection vulnerability in subprocess call ([#2786](https://github.com/Lightning-AI/lightning/pull/2786))
- Fixed LR finder and `hparams` compatibility ([#2821](https://github.com/Lightning-AI/lightning/pull/2821))
- Fixed `ModelCheckpoint` not saving the latest information when `save_last=True` ([#2881](https://github.com/Lightning-AI/lightning/pull/2881))
- Fixed ImageNet example: learning rate scheduler, number of workers and batch size when using DDP ([#2889](https://github.com/Lightning-AI/lightning/pull/2889))
- Fixed apex gradient clipping ([#2829](https://github.com/Lightning-AI/lightning/pull/2829))
- Fixed save apex scaler states ([#2828](https://github.com/Lightning-AI/lightning/pull/2828))
- Fixed a model loading issue with inheritance and variable positional arguments ([#2911](https://github.com/Lightning-AI/lightning/pull/2911))
- Fixed passing `non_blocking=True` when transferring a batch object that does not support it ([#2910](https://github.com/Lightning-AI/lightning/pull/2910))
- Fixed checkpointing to remote file paths ([#2925](https://github.com/Lightning-AI/lightning/pull/2925))
- Fixed adding val step argument to metrics ([#2986](https://github.com/Lightning-AI/lightning/pull/2986))
- Fixed an issue that caused `Trainer.test()` to stall in ddp mode ([#2997](https://github.com/Lightning-AI/lightning/pull/2997))
- Fixed gathering of results with tensors of varying shape ([#3020](https://github.com/Lightning-AI/lightning/pull/3020))
- Fixed batch size auto-scaling feature to set the new value on the correct model attribute ([#3043](https://github.com/Lightning-AI/lightning/pull/3043))
- Fixed automatic batch scaling not working with half precision ([#3045](https://github.com/Lightning-AI/lightning/pull/3045))
- Fixed setting device to root gpu ([#3042](https://github.com/Lightning-AI/lightning/pull/3042))

## [0.8.5] - 2020-07-09

### Added

- Added a PSNR metric: peak signal-to-noise ratio ([#2483](https://github.com/Lightning-AI/lightning/pull/2483))
- Added functional regression metrics ([#2492](https://github.com/Lightning-AI/lightning/pull/2492))

### Removed

- Removed auto val reduce ([#2462](https://github.com/Lightning-AI/lightning/pull/2462))

### Fixed

- Flattening Wandb Hyperparameters ([#2459](https://github.com/Lightning-AI/lightning/pull/2459))
- Fixed using the same DDP python interpreter and actually running ([#2482](https://github.com/Lightning-AI/lightning/pull/2482))
- Fixed model summary input type conversion for models that have input dtype different from model parameters ([#2510](https://github.com/Lightning-AI/lightning/pull/2510))
- Made `TensorBoardLogger` and `CometLogger` pickleable ([#2518](https://github.com/Lightning-AI/lightning/pull/2518))
- Fixed a problem with `MLflowLogger` creating multiple run folders ([#2502](https://github.com/Lightning-AI/lightning/pull/2502))
- Fixed global_step increment ([#2455](https://github.com/Lightning-AI/lightning/pull/2455))
- Fixed TPU hanging example ([#2488](https://github.com/Lightning-AI/lightning/pull/2488))
- Fixed `argparse` default value bug ([#2526](https://github.com/Lightning-AI/lightning/pull/2526))
- Fixed Dice and IoU to avoid NaN by adding small eps ([#2545](https://github.com/Lightning-AI/lightning/pull/2545))
- Fixed accumulate gradients schedule at epoch 0 (continued) ([#2513](https://github.com/Lightning-AI/lightning/pull/2513))
- Fixed Trainer `.fit()` returning last not best weights in "ddp_spawn" ([#2565](https://github.com/Lightning-AI/lightning/pull/2565))
- Fixed passing (do not pass) TPU weights back on test ([#2566](https://github.com/Lightning-AI/lightning/pull/2566))
- Fixed DDP tests and `.test()` ([#2512](https://github.com/Lightning-AI/lightning/pull/2512),
     [#2570](https://github.com/Lightning-AI/lightning/pull/2570))

## [0.8.4] - 2020-07-01

### Added

- Added reduce ddp results on eval ([#2434](https://github.com/Lightning-AI/lightning/pull/2434))
- Added a warning when an `IterableDataset` has `__len__` defined ([#2437](https://github.com/Lightning-AI/lightning/pull/2437))

### Changed

- Enabled no returns from eval ([#2446](https://github.com/Lightning-AI/lightning/pull/2446))

### Fixed

- Fixes train outputs ([#2428](https://github.com/Lightning-AI/lightning/pull/2428))
- Fixes Conda dependencies ([#2412](https://github.com/Lightning-AI/lightning/pull/2412))
- Fixed Apex scaling with decoupled backward ([#2433](https://github.com/Lightning-AI/lightning/pull/2433))
- Fixed crashing or wrong displaying progressbar because of missing ipywidgets ([#2417](https://github.com/Lightning-AI/lightning/pull/2417))
- Fixed TPU saving dir ([fc26078e](https://github.com/Lightning-AI/lightning/commit/fc26078e395f8a001f4c6dd7b3fe7ca202f914a3), [04e68f02](https://github.com/Lightning-AI/lightning/commit/04e68f022fc03dd5f1555ee86dea997d42a448ad))
- Fixed logging on rank 0 only ([#2425](https://github.com/Lightning-AI/lightning/pull/2425))


## [0.8.3] - 2020-06-29

### Fixed

- Fixed AMP wrong call ([593837e](https://github.com/Lightning-AI/lightning/commit/593837e1da24ff6c942b24ed803fc1496a304609))
- Fixed batch typo ([92d1e75](https://github.com/Lightning-AI/lightning/commit/92d1e75b2638a493d9d21ed5fe00a22093888285))

## [0.8.2] - 2020-06-28

### Added

- Added TorchText support for moving data to GPU ([#2379](https://github.com/Lightning-AI/lightning/pull/2379))

### Changed

- Changed epoch indexing from 0 instead of 1 ([#2289](https://github.com/Lightning-AI/lightning/pull/2289))
- Refactor Model `backward` ([#2276](https://github.com/Lightning-AI/lightning/pull/2276))
- Refactored `training_batch` + tests to verify correctness ([#2327](https://github.com/Lightning-AI/lightning/pull/2327),
     [#2328](https://github.com/Lightning-AI/lightning/pull/2328))
- Refactored training loop ([#2336](https://github.com/Lightning-AI/lightning/pull/2336))
- Made optimization steps for hooks ([#2363](https://github.com/Lightning-AI/lightning/pull/2363))
- Changed default apex level to 'O2' ([#2362](https://github.com/Lightning-AI/lightning/pull/2362))

### Removed

- Moved `TrainsLogger` to Bolts ([#2384](https://github.com/Lightning-AI/lightning/pull/2384))

### Fixed

- Fixed parsing TPU arguments and TPU tests ([#2094](https://github.com/Lightning-AI/lightning/pull/2094))
- Fixed number batches in case of multiple dataloaders and `limit_{*}_batches` ([#1920](https://github.com/Lightning-AI/lightning/pull/1920),
     [#2226](https://github.com/Lightning-AI/lightning/pull/2226))
- Fixed an issue with forward hooks not being removed after model summary ([#2298](https://github.com/Lightning-AI/lightning/pull/2298))
- Fix for `load_from_checkpoint()` not working with absolute path on Windows ([#2294](https://github.com/Lightning-AI/lightning/pull/2294))
- Fixed an issue how _has_len handles `NotImplementedError` e.g. raised by `torchtext.data.Iterator` ([#2293](https://github.com/Lightning-AI/lightning/pull/2293)), ([#2307](https://github.com/Lightning-AI/lightning/pull/2307))
- Fixed `average_precision` metric ([#2319](https://github.com/Lightning-AI/lightning/pull/2319))
- Fixed ROC metric for CUDA tensors ([#2304](https://github.com/Lightning-AI/lightning/pull/2304))
- Fixed lost compatibility with custom datatypes implementing `.to` ([#2335](https://github.com/Lightning-AI/lightning/pull/2335))
- Fixed loading model with kwargs ([#2387](https://github.com/Lightning-AI/lightning/pull/2387))
- Fixed sum(0) for `trainer.num_val_batches` ([#2268](https://github.com/Lightning-AI/lightning/pull/2268))
- Fixed checking if the parameters are a `DictConfig` Object ([#2216](https://github.com/Lightning-AI/lightning/pull/2216))
- Fixed SLURM weights saving ([#2341](https://github.com/Lightning-AI/lightning/pull/2341))
- Fixed swaps LR scheduler order ([#2356](https://github.com/Lightning-AI/lightning/pull/2356))
- Fixed adding tensorboard `hparams` logging test ([#2342](https://github.com/Lightning-AI/lightning/pull/2342))
- Fixed use model ref for tear down ([#2360](https://github.com/Lightning-AI/lightning/pull/2360))
- Fixed logger crash on DDP ([#2388](https://github.com/Lightning-AI/lightning/pull/2388))
- Fixed several issues with early stopping and checkpoint callbacks ([#1504](https://github.com/Lightning-AI/lightning/pull/1504),
     [#2391](https://github.com/Lightning-AI/lightning/pull/2391))
- Fixed loading past checkpoints from v0.7.x ([#2405](https://github.com/Lightning-AI/lightning/pull/2405))
- Fixed loading model without arguments ([#2403](https://github.com/Lightning-AI/lightning/pull/2403))
- Fixed Windows compatibility issue ([#2358](https://github.com/Lightning-AI/lightning/pull/2358))

## [0.8.1] - 2020-06-19

### Fixed

- Fixed the `load_from_checkpoint` path detected as URL bug ([#2244](https://github.com/Lightning-AI/lightning/pull/2244))
- Fixed hooks - added barrier ([#2245](https://github.com/Lightning-AI/lightning/pull/2245),
     [#2257](https://github.com/Lightning-AI/lightning/pull/2257),
     [#2260](https://github.com/Lightning-AI/lightning/pull/220))
- Fixed `hparams` - remove frame inspection on `self.hparams` ([#2253](https://github.com/Lightning-AI/lightning/pull/2253))
- Fixed setup and on fit calls ([#2252](https://github.com/Lightning-AI/lightning/pull/2252))
- Fixed GPU template ([#2255](https://github.com/Lightning-AI/lightning/pull/2255))

## [0.8.0] - 2020-06-18

### Added

- Added `overfit_batches`, `limit_{val|test}_batches` flags (overfit now uses training set for all three) ([#2213](https://github.com/Lightning-AI/lightning/pull/2213))
- Added metrics
  * Base classes ([#1326](https://github.com/Lightning-AI/lightning/pull/1326),
       [#1877](https://github.com/Lightning-AI/lightning/pull/1877))
  * Sklearn metrics classes ([#1327](https://github.com/Lightning-AI/lightning/pull/1327))
  * Native torch metrics ([#1488](https://github.com/Lightning-AI/lightning/pull/1488),
       [#2062](https://github.com/Lightning-AI/lightning/pull/2062))
  * docs for all Metrics ([#2184](https://github.com/Lightning-AI/lightning/pull/2184),
       [#2209](https://github.com/Lightning-AI/lightning/pull/2209))
  * Regression metrics ([#2221](https://github.com/Lightning-AI/lightning/pull/2221))
- Allow dataloaders without sampler field present ([#1907](https://github.com/Lightning-AI/lightning/pull/1907))
- Added option `save_last` to save the model at the end of every epoch in `ModelCheckpoint` ([#1908](https://github.com/Lightning-AI/lightning/pull/1908))
- Early stopping checks `on_validation_end` ([#1458](https://github.com/Lightning-AI/lightning/pull/1458))
- Speed up single-core TPU training by loading data using `ParallelLoader` ([#2033](https://github.com/Lightning-AI/lightning/pull/2033))
- Added a model hook `transfer_batch_to_device` that enables moving custom data structures to the target device ([#1756](https://github.com/Lightning-AI/lightning/pull/1756))
- Added [black](https://black.readthedocs.io/en/stable/) formatter for the code with code-checker on pull ([#1610](https://github.com/Lightning-AI/lightning/pull/1610))
- Added back the slow spawn ddp implementation as `ddp_spawn` ([#2115](https://github.com/Lightning-AI/lightning/pull/2115))
- Added loading checkpoints from URLs ([#1667](https://github.com/Lightning-AI/lightning/pull/1667))
- Added a callback method `on_keyboard_interrupt` for handling KeyboardInterrupt events during training ([#2134](https://github.com/Lightning-AI/lightning/pull/2134))
- Added a decorator `auto_move_data` that moves data to the correct device when using the LightningModule for inference ([#1905](https://github.com/Lightning-AI/lightning/pull/1905))
- Added `ckpt_path` option to `LightningModule.test(...)` to load particular checkpoint ([#2190](https://github.com/Lightning-AI/lightning/pull/2190))
- Added `setup` and `teardown` hooks for model ([#2229](https://github.com/Lightning-AI/lightning/pull/2229))

### Changed

- Allow user to select individual TPU core to train on ([#1729](https://github.com/Lightning-AI/lightning/pull/1729))
- Removed non-finite values from loss in `LRFinder` ([#1862](https://github.com/Lightning-AI/lightning/pull/1862))
- Allow passing model hyperparameters as complete kwarg list ([#1896](https://github.com/Lightning-AI/lightning/pull/1896))
- Renamed `ModelCheckpoint`'s attributes `best` to `best_model_score` and `kth_best_model` to `kth_best_model_path` ([#1799](https://github.com/Lightning-AI/lightning/pull/1799))
- Re-Enable Logger's `ImportError`s ([#1938](https://github.com/Lightning-AI/lightning/pull/1938))
- Changed the default value of the Trainer argument `weights_summary` from `full` to `top` ([#2029](https://github.com/Lightning-AI/lightning/pull/2029))
- Raise an error when lightning replaces an existing sampler ([#2020](https://github.com/Lightning-AI/lightning/pull/2020))
- Enabled `prepare_data` from correct processes - clarify local vs global rank ([#2166](https://github.com/Lightning-AI/lightning/pull/2166))
- Remove explicit flush from tensorboard logger ([#2126](https://github.com/Lightning-AI/lightning/pull/2126))
- Changed epoch indexing from 1 instead of 0 ([#2206](https://github.com/Lightning-AI/lightning/pull/2206))

### Deprecated

- Deprecated flags: ([#2213](https://github.com/Lightning-AI/lightning/pull/2213))
  * `overfit_pct` in favour of `overfit_batches`
  * `val_percent_check` in favour of `limit_val_batches`
  * `test_percent_check` in favour of `limit_test_batches`
- Deprecated `ModelCheckpoint`'s attributes `best` and `kth_best_model` ([#1799](https://github.com/Lightning-AI/lightning/pull/1799))
- Dropped official support/testing for older PyTorch versions <1.3 ([#1917](https://github.com/Lightning-AI/lightning/pull/1917))
- Deprecated Trainer `proc_rank` in favour of `global_rank` ([#2166](https://github.com/Lightning-AI/lightning/pull/2166),
     [#2269](https://github.com/Lightning-AI/lightning/pull/2269))

### Removed

- Removed unintended Trainer argument `progress_bar_callback`, the callback should be passed in by `Trainer(callbacks=[...])` instead ([#1855](https://github.com/Lightning-AI/lightning/pull/1855))
- Removed obsolete `self._device` in Trainer ([#1849](https://github.com/Lightning-AI/lightning/pull/1849))
- Removed deprecated API ([#2073](https://github.com/Lightning-AI/lightning/pull/2073))
   * Packages: `pytorch_lightning.pt_overrides`, `pytorch_lightning.root_module`
   * Modules: `pytorch_lightning.logging.comet_logger`, `pytorch_lightning.logging.mlflow_logger`, `pytorch_lightning.logging.test_tube_logger`, `pytorch_lightning.overrides.override_data_parallel`, `pytorch_lightning.core.model_saving`, `pytorch_lightning.core.root_module`
   * Trainer arguments: `add_row_log_interval`, `default_save_path`, `gradient_clip`, `nb_gpu_nodes`, `max_nb_epochs`, `min_nb_epochs`, `nb_sanity_val_steps`
   * Trainer attributes: `nb_gpu_nodes`, `num_gpu_nodes`, `gradient_clip`, `max_nb_epochs`, `min_nb_epochs`, `nb_sanity_val_steps`, `default_save_path`, `tng_tqdm_dic`

### Fixed

- Run graceful training teardown on interpreter exit ([#1631](https://github.com/Lightning-AI/lightning/pull/1631))
- Fixed user warning when apex was used together with learning rate schedulers ([#1873](https://github.com/Lightning-AI/lightning/pull/1873))
- Fixed multiple calls of `EarlyStopping` callback ([#1863](https://github.com/Lightning-AI/lightning/pull/1863))
- Fixed an issue with `Trainer.from_argparse_args` when passing in unknown Trainer args ([#1932](https://github.com/Lightning-AI/lightning/pull/1932))
- Fixed bug related to logger not being reset correctly for model after tuner algorithms ([#1933](https://github.com/Lightning-AI/lightning/pull/1933))
- Fixed root node resolution for SLURM cluster with dash in host name ([#1954](https://github.com/Lightning-AI/lightning/pull/1954))
- Fixed `LearningRateLogger` in multi-scheduler setting ([#1944](https://github.com/Lightning-AI/lightning/pull/1944))
- Fixed test configuration check and testing ([#1804](https://github.com/Lightning-AI/lightning/pull/1804))
- Fixed an issue with Trainer constructor silently ignoring unknown/misspelled arguments ([#1820](https://github.com/Lightning-AI/lightning/pull/1820))
- Fixed `save_weights_only` in ModelCheckpoint ([#1780](https://github.com/Lightning-AI/lightning/pull/1780))
- Allow use of same `WandbLogger` instance for multiple training loops ([#2055](https://github.com/Lightning-AI/lightning/pull/2055))
- Fixed an issue with `_auto_collect_arguments` collecting local variables that are not constructor arguments and not working for signatures that have the instance not named `self` ([#2048](https://github.com/Lightning-AI/lightning/pull/2048))
- Fixed mistake in parameters' grad norm tracking ([#2012](https://github.com/Lightning-AI/lightning/pull/2012))
- Fixed CPU and hanging GPU crash ([#2118](https://github.com/Lightning-AI/lightning/pull/2118))
- Fixed an issue with the model summary and `example_input_array` depending on a specific ordering of the submodules in a LightningModule ([#1773](https://github.com/Lightning-AI/lightning/pull/1773))
- Fixed Tpu logging ([#2230](https://github.com/Lightning-AI/lightning/pull/2230))
- Fixed Pid port + duplicate `rank_zero` logging ([#2140](https://github.com/Lightning-AI/lightning/pull/2140),
     [#2231](https://github.com/Lightning-AI/lightning/pull/2231))

## [0.7.6] - 2020-05-16

### Added

- Added callback for logging learning rates ([#1498](https://github.com/Lightning-AI/lightning/pull/1498))
- Added transfer learning example (for a binary classification task in computer vision) ([#1564](https://github.com/Lightning-AI/lightning/pull/1564))
- Added type hints in `Trainer.fit()` and `Trainer.test()` to reflect that also a list of dataloaders can be passed in ([#1723](https://github.com/Lightning-AI/lightning/pull/1723)).
- Added auto scaling of batch size ([#1638](https://github.com/Lightning-AI/lightning/pull/1638))
- The progress bar metrics now also get updated in `training_epoch_end` ([#1724](https://github.com/Lightning-AI/lightning/pull/1724))
- Enable `NeptuneLogger` to work with `distributed_backend=ddp` ([#1753](https://github.com/Lightning-AI/lightning/pull/1753))
- Added option to provide seed to random generators to ensure reproducibility ([#1572](https://github.com/Lightning-AI/lightning/pull/1572))
- Added override for hparams in `load_from_ckpt` ([#1797](https://github.com/Lightning-AI/lightning/pull/1797))
- Added support multi-node distributed execution under `torchelastic` ([#1811](https://github.com/Lightning-AI/lightning/pull/1811),
     [#1818](https://github.com/Lightning-AI/lightning/pull/1818))
- Added using `store_true` for bool args ([#1822](https://github.com/Lightning-AI/lightning/pull/1822),
     [#1842](https://github.com/Lightning-AI/lightning/pull/1842))
- Added dummy logger for internally disabling logging for some features ([#1836](https://github.com/Lightning-AI/lightning/pull/1836))

### Changed

- Enable `non-blocking` for device transfers to GPU ([#1843](https://github.com/Lightning-AI/lightning/pull/1843))
- Replace mata_tags.csv with hparams.yaml ([#1271](https://github.com/Lightning-AI/lightning/pull/1271))
- Reduction when `batch_size < num_gpus` ([#1609](https://github.com/Lightning-AI/lightning/pull/1609))
- Updated LightningTemplateModel to look more like Colab example ([#1577](https://github.com/Lightning-AI/lightning/pull/1577))
- Don't convert `namedtuple` to `tuple` when transferring the batch to target device ([#1589](https://github.com/Lightning-AI/lightning/pull/1589))
- Allow passing hparams as keyword argument to LightningModule when loading from checkpoint ([#1639](https://github.com/Lightning-AI/lightning/pull/1639))
- Args should come after the last positional argument ([#1807](https://github.com/Lightning-AI/lightning/pull/1807))
- Made ddp the default if no backend specified with multiple GPUs ([#1789](https://github.com/Lightning-AI/lightning/pull/1789))

### Deprecated

- Deprecated `tags_csv` in favor of `hparams_file` ([#1271](https://github.com/Lightning-AI/lightning/pull/1271))

### Fixed

- Fixed broken link in PR template ([#1675](https://github.com/Lightning-AI/lightning/pull/1675))
- Fixed ModelCheckpoint not None checking filepath ([#1654](https://github.com/Lightning-AI/lightning/pull/1654))
- Trainer now calls `on_load_checkpoint()` when resuming from a checkpoint ([#1666](https://github.com/Lightning-AI/lightning/pull/1666))
- Fixed sampler logic for ddp with iterable dataset ([#1734](https://github.com/Lightning-AI/lightning/pull/1734))
- Fixed `_reset_eval_dataloader()` for IterableDataset ([#1560](https://github.com/Lightning-AI/lightning/pull/1560))
- Fixed Horovod distributed backend to set the `root_gpu` property ([#1669](https://github.com/Lightning-AI/lightning/pull/1669))
- Fixed wandb logger `global_step` affects other loggers ([#1492](https://github.com/Lightning-AI/lightning/pull/1492))
- Fixed disabling progress bar on non-zero ranks using Horovod backend ([#1709](https://github.com/Lightning-AI/lightning/pull/1709))
- Fixed bugs that prevent lr finder to be used together with early stopping and validation dataloaders ([#1676](https://github.com/Lightning-AI/lightning/pull/1676))
- Fixed a bug in Trainer that prepended the checkpoint path with `version_` when it shouldn't ([#1748](https://github.com/Lightning-AI/lightning/pull/1748))
- Fixed lr key name in case of param groups in LearningRateLogger ([#1719](https://github.com/Lightning-AI/lightning/pull/1719))
- Fixed accumulation parameter and suggestion method for learning rate finder ([#1801](https://github.com/Lightning-AI/lightning/pull/1801))
- Fixed num processes wasn't being set properly and auto sampler was ddp failing ([#1819](https://github.com/Lightning-AI/lightning/pull/1819))
- Fixed bugs in semantic segmentation example ([#1824](https://github.com/Lightning-AI/lightning/pull/1824))
- Fixed saving native AMP scaler state ([#1777](https://github.com/Lightning-AI/lightning/pull/1777))
- Fixed native amp + ddp ([#1788](https://github.com/Lightning-AI/lightning/pull/1788))
- Fixed `hparam` logging with metrics ([#1647](https://github.com/Lightning-AI/lightning/pull/1647))

## [0.7.5] - 2020-04-27

### Changed

- Allow logging of metrics together with `hparams` ([#1630](https://github.com/Lightning-AI/lightning/pull/1630))

### Removed

- Removed Warning from trainer loop ([#1634](https://github.com/Lightning-AI/lightning/pull/1634))

### Fixed

- Fixed ModelCheckpoint not being fixable ([#1632](https://github.com/Lightning-AI/lightning/pull/1632))
- Fixed CPU DDP breaking change and DDP change ([#1635](https://github.com/Lightning-AI/lightning/pull/1635))
- Tested pickling ([#1636](https://github.com/Lightning-AI/lightning/pull/1636))


## [0.7.4] - 2020-04-26

### Added

- Added flag `replace_sampler_ddp` to manually disable sampler replacement in DDP  ([#1513](https://github.com/Lightning-AI/lightning/pull/1513))
- Added `auto_select_gpus` flag to trainer that enables automatic selection of available GPUs on exclusive mode systems.
- Added learning rate finder ([#1347](https://github.com/Lightning-AI/lightning/pull/1347))
- Added support for DDP mode in clusters without SLURM ([#1387](https://github.com/Lightning-AI/lightning/pull/1387))
- Added `test_dataloaders` parameter to `Trainer.test()` ([#1434](https://github.com/Lightning-AI/lightning/pull/1434))
- Added `terminate_on_nan` flag to trainer that performs a NaN check with each training iteration when set to `True` ([#1475](https://github.com/Lightning-AI/lightning/pull/1475))
- Added speed parity tests (max 1 sec difference per epoch)([#1482](https://github.com/Lightning-AI/lightning/pull/1482))
- Added `ddp_cpu` backend for testing ddp without GPUs ([#1158](https://github.com/Lightning-AI/lightning/pull/1158))
- Added [Horovod](http://horovod.ai) support as a distributed backend `Trainer(distributed_backend='horovod')` ([#1529](https://github.com/Lightning-AI/lightning/pull/1529))
- Added support for 8 core distributed training on Kaggle TPU's ([#1568](https://github.com/Lightning-AI/lightning/pull/1568))
- Added support for native AMP ([#1561](https://github.com/Lightning-AI/lightning/pull/1561),
    [#1580](https://github.com/Lightning-AI/lightning/pull/1580))

### Changed

- Changed the default behaviour to no longer include a NaN check with each training iteration ([#1475](https://github.com/Lightning-AI/lightning/pull/1475))
- Decoupled the progress bar from trainer` it is a callback now and can be customized or even be replaced entirely ([#1450](https://github.com/Lightning-AI/lightning/pull/1450)).
- Changed lr schedule step interval behavior to update every backwards pass instead of every forwards pass ([#1477](https://github.com/Lightning-AI/lightning/pull/1477))
- Defines shared proc. rank, remove rank from instances (e.g. loggers) ([#1408](https://github.com/Lightning-AI/lightning/pull/1408))
- Updated semantic segmentation example with custom U-Net and logging ([#1371](https://github.com/Lightning-AI/lightning/pull/1371))
- Disabled val and test shuffling ([#1600](https://github.com/Lightning-AI/lightning/pull/1600))

### Deprecated

- Deprecated `training_tqdm_dict` in favor of `progress_bar_dict` ([#1450](https://github.com/Lightning-AI/lightning/pull/1450)).

### Removed

- Removed `test_dataloaders` parameter from `Trainer.fit()` ([#1434](https://github.com/Lightning-AI/lightning/pull/1434))

### Fixed

- Added the possibility to pass nested metrics dictionaries to loggers ([#1582](https://github.com/Lightning-AI/lightning/pull/1582))
- Fixed memory leak from opt return ([#1528](https://github.com/Lightning-AI/lightning/pull/1528))
- Fixed saving checkpoint before deleting old ones ([#1453](https://github.com/Lightning-AI/lightning/pull/1453))
- Fixed loggers - flushing last logged metrics even before continue, e.g. `trainer.test()` results ([#1459](https://github.com/Lightning-AI/lightning/pull/1459))
- Fixed optimizer configuration when `configure_optimizers` returns dict without `lr_scheduler` ([#1443](https://github.com/Lightning-AI/lightning/pull/1443))
- Fixed `LightningModule` - mixing hparams and arguments in `LightningModule.__init__()` crashes load_from_checkpoint() ([#1505](https://github.com/Lightning-AI/lightning/pull/1505))
- Added a missing call to the `on_before_zero_grad` model hook ([#1493](https://github.com/Lightning-AI/lightning/pull/1493)).
- Allow use of sweeps with `WandbLogger` ([#1512](https://github.com/Lightning-AI/lightning/pull/1512))
- Fixed a bug that caused the `callbacks` Trainer argument to reference a global variable ([#1534](https://github.com/Lightning-AI/lightning/pull/1534)).
- Fixed a bug that set all boolean CLI arguments from `Trainer.add_argparse_args` always to True ([#1571](https://github.com/Lightning-AI/lightning/pull/1571))
- Fixed do not copy the batch when training on a single GPU ([#1576](https://github.com/Lightning-AI/lightning/pull/1576),
    [#1579](https://github.com/Lightning-AI/lightning/pull/1579))
- Fixed soft checkpoint removing on DDP ([#1408](https://github.com/Lightning-AI/lightning/pull/1408))
- Fixed automatic parser bug ([#1585](https://github.com/Lightning-AI/lightning/pull/1585))
- Fixed bool conversion from string ([#1606](https://github.com/Lightning-AI/lightning/pull/1606))

## [0.7.3] - 2020-04-09

### Added

- Added `rank_zero_warn` for warning only in rank 0 ([#1428](https://github.com/Lightning-AI/lightning/pull/1428))

### Fixed

- Fixed default `DistributedSampler` for DDP training ([#1425](https://github.com/Lightning-AI/lightning/pull/1425))
- Fixed workers warning not on windows ([#1430](https://github.com/Lightning-AI/lightning/pull/1430))
- Fixed returning tuple from `run_training_batch` ([#1431](https://github.com/Lightning-AI/lightning/pull/1431))
- Fixed gradient clipping ([#1438](https://github.com/Lightning-AI/lightning/pull/1438))
- Fixed pretty print ([#1441](https://github.com/Lightning-AI/lightning/pull/1441))


## [0.7.2] - 2020-04-07

### Added

- Added same step loggers' metrics aggregation ([#1278](https://github.com/Lightning-AI/lightning/pull/1278))
- Added parity test between a vanilla MNIST model and lightning model ([#1284](https://github.com/Lightning-AI/lightning/pull/1284))
- Added parity test between a vanilla RNN model and lightning model ([#1351](https://github.com/Lightning-AI/lightning/pull/1351))
- Added Reinforcement Learning - Deep Q-network (DQN) lightning example ([#1232](https://github.com/Lightning-AI/lightning/pull/1232))
- Added support for hierarchical `dict` ([#1152](https://github.com/Lightning-AI/lightning/pull/1152))
- Added `TrainsLogger` class ([#1122](https://github.com/Lightning-AI/lightning/pull/1122))
- Added type hints to `pytorch_lightning.core` ([#946](https://github.com/Lightning-AI/lightning/pull/946))
- Added support for `IterableDataset` in validation and testing ([#1104](https://github.com/Lightning-AI/lightning/pull/1104))
- Added support for non-primitive types in `hparams` for `TensorboardLogger` ([#1130](https://github.com/Lightning-AI/lightning/pull/1130))
- Added a check that stops the training when loss or weights contain `NaN` or `inf` values. ([#1097](https://github.com/Lightning-AI/lightning/pull/1097))
- Added support for `IterableDataset` when `val_check_interval=1.0` (default), this will trigger validation at the end of each epoch. ([#1283](https://github.com/Lightning-AI/lightning/pull/1283))
- Added `summary` method to Profilers. ([#1259](https://github.com/Lightning-AI/lightning/pull/1259))
- Added informative errors if user defined dataloader has zero length ([#1280](https://github.com/Lightning-AI/lightning/pull/1280))
- Added testing for python 3.8 ([#915](https://github.com/Lightning-AI/lightning/pull/915))
- Added model configuration checking ([#1199](https://github.com/Lightning-AI/lightning/pull/1199))
- Added support for optimizer frequencies through `LightningModule.configure_optimizers()` ([#1269](https://github.com/Lightning-AI/lightning/pull/1269))
- Added option to run without an optimizer by returning `None` from `configure_optimizers`. ([#1279](https://github.com/Lightning-AI/lightning/pull/1279))
- Added a warning when the number of data loader workers is small. ([#1378](https://github.com/Lightning-AI/lightning/pull/1378))

### Changed

- Changed (renamed and refatored) `TensorRunningMean` -> `TensorRunningAccum`: running accumulations were generalized. ([#1278](https://github.com/Lightning-AI/lightning/pull/1278))
- Changed `progress_bar_refresh_rate` trainer flag to disable progress bar when set to 0. ([#1108](https://github.com/Lightning-AI/lightning/pull/1108))
- Enhanced `load_from_checkpoint` to also forward params to the model ([#1307](https://github.com/Lightning-AI/lightning/pull/1307))
- Updated references to `self.forward()` to instead use the `__call__` interface. ([#1211](https://github.com/Lightning-AI/lightning/pull/1211))
- Changed default behaviour of `configure_optimizers` to use no optimizer rather than Adam. ([#1279](https://github.com/Lightning-AI/lightning/pull/1279))
- Allow to upload models on W&B ([#1339](https://github.com/Lightning-AI/lightning/pull/1339))
- On DP and DDP2 unsqueeze is automated now ([#1319](https://github.com/Lightning-AI/lightning/pull/1319))
- Did not always create a DataLoader during reinstantiation, but the same type as before (if subclass of DataLoader) ([#1346](https://github.com/Lightning-AI/lightning/pull/1346))
- Did not interfere with a default sampler ([#1318](https://github.com/Lightning-AI/lightning/pull/1318))
- Remove default Adam optimizer ([#1317](https://github.com/Lightning-AI/lightning/pull/1317))
- Give warnings for unimplemented required lightning methods ([#1317](https://github.com/Lightning-AI/lightning/pull/1317))
- Made `evaluate` method private >> `Trainer._evaluate(...)`. ([#1260](https://github.com/Lightning-AI/lightning/pull/1260))
- Simplify the PL examples structure (shallower and more readable) ([#1247](https://github.com/Lightning-AI/lightning/pull/1247))
- Changed min max gpu memory to be on their own plots ([#1358](https://github.com/Lightning-AI/lightning/pull/1358))
- Remove `.item` which causes sync issues ([#1254](https://github.com/Lightning-AI/lightning/pull/1254))
- Changed smoothing in TQDM to decrease variability of time remaining between training / eval ([#1194](https://github.com/Lightning-AI/lightning/pull/1194))
- Change default logger to dedicated one ([#1064](https://github.com/Lightning-AI/lightning/pull/1064))

### Deprecated

- Deprecated Trainer argument `print_nan_grads` ([#1097](https://github.com/Lightning-AI/lightning/pull/1097))
- Deprecated Trainer argument `show_progress_bar` ([#1108](https://github.com/Lightning-AI/lightning/pull/1108))

### Removed

- Removed test for no test dataloader in .fit ([#1495](https://github.com/Lightning-AI/lightning/pull/1495))
- Removed duplicated module `pytorch_lightning.utilities.arg_parse` for loading CLI arguments ([#1167](https://github.com/Lightning-AI/lightning/pull/1167))
- Removed wandb logger's `finalize` method ([#1193](https://github.com/Lightning-AI/lightning/pull/1193))
- Dropped `torchvision` dependency in tests and added own MNIST dataset class instead ([#986](https://github.com/Lightning-AI/lightning/pull/986))

### Fixed

- Fixed `model_checkpoint` when saving all models ([#1359](https://github.com/Lightning-AI/lightning/pull/1359))
- `Trainer.add_argparse_args` classmethod fixed. Now it adds a type for the arguments ([#1147](https://github.com/Lightning-AI/lightning/pull/1147))
- Fixed bug related to type checking of `ReduceLROnPlateau` lr schedulers([#1126](https://github.com/Lightning-AI/lightning/pull/1126))
- Fixed a bug to ensure lightning checkpoints to be backward compatible ([#1132](https://github.com/Lightning-AI/lightning/pull/1132))
- Fixed a bug that created an extra dataloader with active `reload_dataloaders_every_epoch` ([#1196](https://github.com/Lightning-AI/lightning/pull/1196))
- Fixed all warnings and errors in the docs build process ([#1191](https://github.com/Lightning-AI/lightning/pull/1191))
- Fixed an issue where `val_percent_check=0` would not disable validation ([#1251](https://github.com/Lightning-AI/lightning/pull/1251))
- Fixed average of incomplete `TensorRunningMean` ([#1309](https://github.com/Lightning-AI/lightning/pull/1309))
- Fixed `WandbLogger.watch` with `wandb.init()` ([#1311](https://github.com/Lightning-AI/lightning/pull/1311))
- Fixed an issue with early stopping that would prevent it from monitoring training metrics when validation is disabled / not implemented ([#1235](https://github.com/Lightning-AI/lightning/pull/1235)).
- Fixed a bug that would cause `trainer.test()` to run on the validation set when overloading `validation_epoch_end` and `test_end` ([#1353](https://github.com/Lightning-AI/lightning/pull/1353))
- Fixed `WandbLogger.watch` - use of the watch method without importing `wandb` ([#1311](https://github.com/Lightning-AI/lightning/pull/1311))
- Fixed `WandbLogger` to be used with 'ddp' - allow reinits in sub-processes ([#1149](https://github.com/Lightning-AI/lightning/pull/1149),
     [#1360](https://github.com/Lightning-AI/lightning/pull/1360))
- Made `training_epoch_end` behave like `validation_epoch_end` ([#1357](https://github.com/Lightning-AI/lightning/pull/1357))
- Fixed `fast_dev_run` running validation twice ([#1365](https://github.com/Lightning-AI/lightning/pull/1365))
- Fixed pickle error from quick patch `__code__` ([#1352](https://github.com/Lightning-AI/lightning/pull/1352))
- Fixed memory leak on GPU0 ([#1094](https://github.com/Lightning-AI/lightning/pull/1094),
     [#1349](https://github.com/Lightning-AI/lightning/pull/1349))
- Fixed checkpointing interval ([#1272](https://github.com/Lightning-AI/lightning/pull/1272))
- Fixed validation and training loops run the partial dataset ([#1192](https://github.com/Lightning-AI/lightning/pull/1192))
- Fixed running `on_validation_end` only on main process in DDP ([#1125](https://github.com/Lightning-AI/lightning/pull/1125))
- Fixed `load_spawn_weights` only in proc rank 0 ([#1385](https://github.com/Lightning-AI/lightning/pull/1385))
- Fixes using deprecated `use_amp` attribute ([#1145](https://github.com/Lightning-AI/lightning/pull/1145))
- Fixed Tensorboard logger error: lightning_logs directory not exists in multi-node DDP on nodes with rank != 0 ([#1377](https://github.com/Lightning-AI/lightning/pull/1377))
- Fixed `Unimplemented backend XLA` error on TPU ([#1387](https://github.com/Lightning-AI/lightning/pull/1387))

## [0.7.1] - 2020-03-07

### Fixed

- Fixes `print` issues and `data_loader` ([#1080](https://github.com/Lightning-AI/lightning/pull/1080))

## [0.7.0] - 2020-03-06

### Added

- Added automatic sampler setup. Depending on DDP or TPU, lightning configures the sampler correctly (user needs to do nothing) ([#926](https://github.com/Lightning-AI/lightning/pull/926))
- Added `reload_dataloaders_every_epoch=False` flag for trainer. Some users require reloading data every epoch ([#926](https://github.com/Lightning-AI/lightning/pull/926))
- Added `progress_bar_refresh_rate=50` flag for trainer. Throttle refresh rate on notebooks ([#926](https://github.com/Lightning-AI/lightning/pull/926))
- Updated governance docs
- Added a check to ensure that the metric used for early stopping exists before training commences ([#542](https://github.com/Lightning-AI/lightning/pull/542))
- Added `optimizer_idx` argument to `backward` hook ([#733](https://github.com/Lightning-AI/lightning/pull/733))
- Added `entity` argument to `WandbLogger` to be passed to `wandb.init` ([#783](https://github.com/Lightning-AI/lightning/pull/783))
- Added a tool for profiling training runs ([#782](https://github.com/Lightning-AI/lightning/pull/782))
- Improved flexibility for naming of TensorBoard logs, can now set `version` to a `str` to just save to that directory, and use `name=''` to prevent experiment-name directory ([#804](https://github.com/Lightning-AI/lightning/pull/804))
- Added option to specify `step` key when logging metrics ([#808](https://github.com/Lightning-AI/lightning/pull/808))
- Added `train_dataloader`, `val_dataloader` and `test_dataloader` arguments to `Trainer.fit()`, for alternative data parsing ([#759](https://github.com/Lightning-AI/lightning/pull/759))
- Added Tensor Processing Unit (TPU) support ([#868](https://github.com/Lightning-AI/lightning/pull/868))
- Added semantic segmentation example ([#751](https://github.com/Lightning-AI/lightning/pull/751),[#876](https://github.com/Lightning-AI/lightning/pull/876),
     [#881](https://github.com/Lightning-AI/lightning/pull/881))
- Split callbacks in multiple files ([#849](https://github.com/Lightning-AI/lightning/pull/849))
- Support for user defined callbacks ([#889](https://github.com/Lightning-AI/lightning/pull/889) and [#950](https://github.com/Lightning-AI/lightning/pull/950))
- Added support for multiple loggers to be passed to `Trainer` as an iterable (e.g. list, tuple, etc.) ([#903](https://github.com/Lightning-AI/lightning/pull/903))
- Added support for step-based learning rate scheduling ([#941](https://github.com/Lightning-AI/lightning/pull/941))
- Added support for logging `hparams` as dict ([#1029](https://github.com/Lightning-AI/lightning/pull/1029))
- Checkpoint and early stopping now work without val. step ([#1041](https://github.com/Lightning-AI/lightning/pull/1041))
- Support graceful training cleanup after Keyboard Interrupt ([#856](https://github.com/Lightning-AI/lightning/pull/856),
     [#1019](https://github.com/Lightning-AI/lightning/pull/1019))
- Added type hints for function arguments ([#912](https://github.com/Lightning-AI/lightning/pull/912), )
- Added default `argparser` for `Trainer` ([#952](https://github.com/Lightning-AI/lightning/pull/1023),
     [#1023](https://github.com/Lightning-AI/lightning/pull/1023))
- Added TPU gradient clipping ([#963](https://github.com/Lightning-AI/lightning/pull/963))
- Added max/min number of steps in `Trainer` ([#728](https://github.com/Lightning-AI/lightning/pull/728))

### Changed

- Improved `NeptuneLogger` by adding `close_after_fit` argument to allow logging after training([#908](https://github.com/Lightning-AI/lightning/pull/1084))
- Changed default TQDM to use `tqdm.auto` for prettier outputs in IPython notebooks ([#752](https://github.com/Lightning-AI/lightning/pull/752))
- Changed `pytorch_lightning.logging` to `pytorch_lightning.loggers` ([#767](https://github.com/Lightning-AI/lightning/pull/767))
- Moved the default `tqdm_dict` definition from Trainer to `LightningModule`, so it can be overridden by the user ([#749](https://github.com/Lightning-AI/lightning/pull/749))
- Moved functionality of `LightningModule.load_from_metrics` into `LightningModule.load_from_checkpoint` ([#995](https://github.com/Lightning-AI/lightning/pull/995))
- Changed Checkpoint path parameter from `filepath` to `dirpath` ([#1016](https://github.com/Lightning-AI/lightning/pull/1016))
- Freezed models `hparams` as `Namespace` property ([#1029](https://github.com/Lightning-AI/lightning/pull/1029))
- Dropped `logging` config in package init ([#1015](https://github.com/Lightning-AI/lightning/pull/1015))
- Renames model steps ([#1051](https://github.com/Lightning-AI/lightning/pull/1051))
  - `training_end` >> `training_epoch_end`
  - `validation_end` >> `validation_epoch_end`
  - `test_end` >> `test_epoch_end`
- Refactor dataloading, supports infinite dataloader ([#955](https://github.com/Lightning-AI/lightning/pull/955))
- Create single file in `TensorBoardLogger` ([#777](https://github.com/Lightning-AI/lightning/pull/777))

### Deprecated

- Deprecated `pytorch_lightning.logging` ([#767](https://github.com/Lightning-AI/lightning/pull/767))
- Deprecated `LightningModule.load_from_metrics` in favour of `LightningModule.load_from_checkpoint` ([#995](https://github.com/Lightning-AI/lightning/pull/995),
     [#1079](https://github.com/Lightning-AI/lightning/pull/1079))
- Deprecated `@data_loader` decorator ([#926](https://github.com/Lightning-AI/lightning/pull/926))
- Deprecated model steps `training_end`, `validation_end` and `test_end` ([#1051](https://github.com/Lightning-AI/lightning/pull/1051),
     [#1056](https://github.com/Lightning-AI/lightning/pull/1056))

### Removed

- Removed dependency on `pandas` ([#736](https://github.com/Lightning-AI/lightning/pull/736))
- Removed dependency on `torchvision` ([#797](https://github.com/Lightning-AI/lightning/pull/797))
- Removed dependency on `scikit-learn` ([#801](https://github.com/Lightning-AI/lightning/pull/801))

### Fixed

- Fixed a bug where early stopping `on_end_epoch` would be called inconsistently when `check_val_every_n_epoch == 0` ([#743](https://github.com/Lightning-AI/lightning/pull/743))
- Fixed a bug where the model checkpointer didn't write to the same directory as the logger ([#771](https://github.com/Lightning-AI/lightning/pull/771))
- Fixed a bug where the `TensorBoardLogger` class would create an additional empty log file during fitting ([#777](https://github.com/Lightning-AI/lightning/pull/777))
- Fixed a bug where `global_step` was advanced incorrectly when using `accumulate_grad_batches > 1` ([#832](https://github.com/Lightning-AI/lightning/pull/832))
- Fixed a bug when calling `self.logger.experiment` with multiple loggers ([#1009](https://github.com/Lightning-AI/lightning/pull/1009))
- Fixed a bug when calling `logger.append_tags` on a `NeptuneLogger` with a single tag ([#1009](https://github.com/Lightning-AI/lightning/pull/1009))
- Fixed sending back data from `.spawn` by saving and loading the trained model in/out of the process ([#1017](https://github.com/Lightning-AI/lightning/pull/1017)
- Fixed port collision on DDP ([#1010](https://github.com/Lightning-AI/lightning/pull/1010))
- Fixed/tested pass overrides ([#918](https://github.com/Lightning-AI/lightning/pull/918))
- Fixed comet logger to log after train ([#892](https://github.com/Lightning-AI/lightning/pull/892))
- Remove deprecated args to learning rate step function ([#890](https://github.com/Lightning-AI/lightning/pull/890))

## [0.6.0] - 2020-01-21

### Added

- Added support for resuming from a specific checkpoint via `resume_from_checkpoint` argument ([#516](https://github.com/Lightning-AI/lightning/pull/516))
- Added support for `ReduceLROnPlateau` scheduler ([#320](https://github.com/Lightning-AI/lightning/pull/320))
- Added support for Apex mode `O2` in conjunction with Data Parallel ([#493](https://github.com/Lightning-AI/lightning/pull/493))
- Added option (`save_top_k`) to save the top k models in the `ModelCheckpoint` class ([#128](https://github.com/Lightning-AI/lightning/pull/128))
- Added `on_train_start` and `on_train_end` hooks to `ModelHooks` ([#598](https://github.com/Lightning-AI/lightning/pull/598))
- Added `TensorBoardLogger` ([#607](https://github.com/Lightning-AI/lightning/pull/607))
- Added support for weight summary of model with multiple inputs ([#543](https://github.com/Lightning-AI/lightning/pull/543))
- Added `map_location` argument to `load_from_metrics` and `load_from_checkpoint` ([#625](https://github.com/Lightning-AI/lightning/pull/625))
- Added option to disable validation by setting `val_percent_check=0` ([#649](https://github.com/Lightning-AI/lightning/pull/649))
- Added `NeptuneLogger` class ([#648](https://github.com/Lightning-AI/lightning/pull/648))
- Added `WandbLogger` class ([#627](https://github.com/Lightning-AI/lightning/pull/627))

### Changed

- Changed the default progress bar to print to stdout instead of stderr ([#531](https://github.com/Lightning-AI/lightning/pull/531))
- Renamed `step_idx` to `step`, `epoch_idx` to `epoch`, `max_num_epochs` to `max_epochs` and `min_num_epochs` to `min_epochs` ([#589](https://github.com/Lightning-AI/lightning/pull/589))
- Renamed `total_batch_nb` to `total_batches`, `nb_val_batches` to `num_val_batches`, `nb_training_batches` to `num_training_batches`, `max_nb_epochs` to `max_epochs`, `min_nb_epochs` to `min_epochs`, `nb_test_batches` to `num_test_batches`, and `nb_val_batches` to `num_val_batches` ([#567](https://github.com/Lightning-AI/lightning/pull/567))
- Changed gradient logging to use parameter names instead of indexes ([#660](https://github.com/Lightning-AI/lightning/pull/660))
- Changed the default logger to `TensorBoardLogger` ([#609](https://github.com/Lightning-AI/lightning/pull/609))
- Changed the directory for tensorboard logging to be the same as model checkpointing ([#706](https://github.com/Lightning-AI/lightning/pull/706))

### Deprecated

- Deprecated `max_nb_epochs` and `min_nb_epochs` ([#567](https://github.com/Lightning-AI/lightning/pull/567))
- Deprecated the `on_sanity_check_start` hook in `ModelHooks` ([#598](https://github.com/Lightning-AI/lightning/pull/598))

### Removed

- Removed the `save_best_only` argument from `ModelCheckpoint`, use `save_top_k=1` instead ([#128](https://github.com/Lightning-AI/lightning/pull/128))

### Fixed

- Fixed a bug which occurred when using Adagrad with cuda ([#554](https://github.com/Lightning-AI/lightning/pull/554))
- Fixed a bug where training would be on the GPU despite setting `gpus=0` or `gpus=[]` ([#561](https://github.com/Lightning-AI/lightning/pull/561))
- Fixed an error with `print_nan_gradients` when some parameters do not require gradient ([#579](https://github.com/Lightning-AI/lightning/pull/579))
- Fixed a bug where the progress bar would show an incorrect number of total steps during the validation sanity check when using multiple validation data loaders ([#597](https://github.com/Lightning-AI/lightning/pull/597))
- Fixed support for PyTorch 1.1.0 ([#552](https://github.com/Lightning-AI/lightning/pull/552))
- Fixed an issue with early stopping when using a `val_check_interval < 1.0` in `Trainer` ([#492](https://github.com/Lightning-AI/lightning/pull/492))
- Fixed bugs relating to the `CometLogger` object that would cause it to not work properly ([#481](https://github.com/Lightning-AI/lightning/pull/481))
- Fixed a bug that would occur when returning `-1` from `on_batch_start` following an early exit or when the batch was `None` ([#509](https://github.com/Lightning-AI/lightning/pull/509))
- Fixed a potential race condition with several processes trying to create checkpoint directories ([#530](https://github.com/Lightning-AI/lightning/pull/530))
- Fixed a bug where batch 'segments' would remain on the GPU when using `truncated_bptt > 1` ([#532](https://github.com/Lightning-AI/lightning/pull/532))
- Fixed a bug when using `IterableDataset` ([#547](https://github.com/Lightning-AI/lightning/pull/547))
- Fixed a bug where `.item` was called on non-tensor objects ([#602](https://github.com/Lightning-AI/lightning/pull/602))
- Fixed a bug where `Trainer.train` would crash on an uninitialized variable if the trainer was run after resuming from a checkpoint that was already at `max_epochs` ([#608](https://github.com/Lightning-AI/lightning/pull/608))
- Fixed a bug where early stopping would begin two epochs early ([#617](https://github.com/Lightning-AI/lightning/pull/617))
- Fixed a bug where `num_training_batches` and `num_test_batches` would sometimes be rounded down to zero ([#649](https://github.com/Lightning-AI/lightning/pull/649))
- Fixed a bug where an additional batch would be processed when manually setting `num_training_batches` ([#653](https://github.com/Lightning-AI/lightning/pull/653))
- Fixed a bug when batches did not have a `.copy` method ([#701](https://github.com/Lightning-AI/lightning/pull/701))
- Fixed a bug when using `log_gpu_memory=True` in Python 3.6 ([#715](https://github.com/Lightning-AI/lightning/pull/715))
- Fixed a bug where checkpoint writing could exit before completion, giving incomplete checkpoints ([#689](https://github.com/Lightning-AI/lightning/pull/689))
- Fixed a bug where `on_train_end` was not called when ealy stopping ([#723](https://github.com/Lightning-AI/lightning/pull/723))

## [0.5.3] - 2019-11-06

### Added

- Added option to disable default logger, checkpointer, and early stopping by passing `logger=False`, `checkpoint_callback=False` and `early_stop_callback=False` respectively
- Added `CometLogger` for use with Comet.ml
- Added `val_check_interval` argument to `Trainer` allowing validition to be performed at every given number of batches
- Added functionality to save and load hyperparameters using the standard checkpoint mechanism
- Added call to `torch.cuda.empty_cache` before training starts
- Added option for user to override the call t `backward`
- Added support for truncated backprop through time via the `truncated_bptt_steps` argument in `Trainer`
- Added option to operate on all outputs from `training_step` in DDP2
- Added a hook for modifying DDP init
- Added a hook for modifying Apex

### Changed

- Changed experiment version to be padded with zeros (e.g. `/dir/version_9` becomes `/dir/version_0009`)
- Changed callback metrics to include any metrics given in logs or progress bar
- Changed the default for `save_best_only` in `ModelCheckpoint` to `True`
- Added `tng_data_loader` for backwards compatibility
- Renamed `MLFlowLogger.client` to `MLFlowLogger.experiment` for consistency
- Moved `global_step` increment to happen after the batch has been processed
- Changed weights restore to first attempt HPC weights before restoring normally, preventing both weights being restored and running out of memory
- Changed progress bar functionality to add multiple progress bars for train/val/test
- Changed calls to `print` to use `logging` instead

### Deprecated

- Deprecated `tng_dataloader`

### Fixed

- Fixed an issue where the number of batches was off by one during training
- Fixed a bug that occurred when setting a ckeckpoint callback and `early_stop_callback=False`
- Fixed an error when importing CometLogger
- Fixed a bug where the `gpus` argument had some unexpected behaviour
- Fixed a bug where the computed total number of batches was sometimes incorrect
- Fixed a bug where the progress bar would sometimes not show the total number of batches in test mode
- Fixed a bug when using the `log_gpu_memory='min_max'` option in `Trainer`
- Fixed a bug where checkpointing would sometimes erase the current directory

## [0.5.2] - 2019-10-10

### Added

- Added `weights_summary` argument to `Trainer` to be set to `full` (full summary), `top` (just top level modules) or other
- Added `tags` argument to `MLFlowLogger`

### Changed

- Changed default for `amp_level` to `O1`

### Removed

- Removed the `print_weights_summary` argument from `Trainer`

### Fixed

- Fixed a bug where logs were not written properly
- Fixed a bug where `logger.finalize` wasn't called after training is complete
- Fixed callback metric errors in DDP
- Fixed a bug where `TestTubeLogger` didn't log to the correct directory

## [0.5.1] - 2019-10-05

### Added

- Added the `LightningLoggerBase` class for experiment loggers
- Added `MLFlowLogger` for logging with `mlflow`
- Added `TestTubeLogger` for logging with `test_tube`
- Added a different implementation of DDP (`distributed_backed='ddp2'`) where every node has one model using all GPUs
- Added support for optimisers which require a closure (e.g. LBFGS)
- Added automatic `MASTER_PORT` default for DDP when not set manually
- Added new GPU memory logging options `'min_max'` (log only the min/max utilization) and `'all'` (log all the GPU memory)

### Changed

- Changed schedulers to always be called with the current epoch
- Changed `test_tube` to an optional dependency
- Changed data loaders to internally use a getter instead of a python property
- Disabled auto GPU loading when restoring weights to prevent out of memory errors
- Changed logging, early stopping and checkpointing to occur by default

### Fixed

- Fixed a bug with samplers that do not specify `set_epoch`
- Fixed a bug when using the `MLFlowLogger` with unsupported data types, this will now raise a warning
- Fixed a bug where gradient norms were always zero using `track_grad_norm`
- Fixed a bug which causes a crash when logging memory

## [0.5.0] - 2019-09-26

### Changed

- Changed `data_batch` argument to `batch` throughout
- Changed `batch_i` argument to `batch_idx` throughout
- Changed `tng_dataloader` method to `train_dataloader`
- Changed `on_tng_metrics` method to `on_training_metrics`
- Changed `gradient_clip` argument to `gradient_clip_val`
- Changed `add_log_row_interval` to `row_log_interval`

### Fixed

- Fixed a bug with tensorboard logging in multi-gpu setup

## [0.4.9] - 2019-09-16

### Added

- Added the flag `log_gpu_memory` to `Trainer` to deactivate logging of GPU memory utilization
- Added SLURM resubmit functionality (port from test-tube)
- Added optional weight_save_path to trainer to remove the need for a checkpoint_callback when using cluster training
- Added option to use single gpu per node with `DistributedDataParallel`

### Changed

- Changed functionality of `validation_end` and `test_end` with multiple dataloaders to be given all of the dataloaders at once rather than in separate calls
- Changed print_nan_grads to only print the parameter value and gradients when they contain NaN
- Changed gpu API to take integers as well (e.g. `gpus=2` instead of `gpus=[0, 1]`)
- All models now loaded on to CPU to avoid device and out of memory issues in PyTorch

### Fixed

- Fixed a bug where data types that implement `.to` but not `.cuda` would not be properly moved onto the GPU
- Fixed a bug where data would not be re-shuffled every epoch when using a `DistributedSampler`

## [0.4.8] - 2019-08-31

### Added

- Added `test_step` and `test_end` methods, used when `Trainer.test` is called
- Added `GradientAccumulationScheduler` callback which can be used to schedule changes to the number of accumulation batches
- Added option to skip the validation sanity check by setting `nb_sanity_val_steps = 0`

### Fixed

- Fixed a bug when setting `nb_sanity_val_steps = 0`

## [0.4.7] - 2019-08-24

### Changed

- Changed the default `val_check_interval` to `1.0`
- Changed defaults for `nb_val_batches`, `nb_tng_batches` and `nb_test_batches` to 0

### Fixed

- Fixed a bug where the full validation set as used despite setting `val_percent_check`
- Fixed a bug where an `Exception` was thrown when using a data set containing a single batch
- Fixed a bug where an `Exception` was thrown if no `val_dataloader` was given
- Fixed a bug where tuples were not properly transferred to the GPU
- Fixed a bug where data of a non standard type was not properly handled by the trainer
- Fixed a bug when loading data as a tuple
- Fixed a bug where `AttributeError` could be suppressed by the `Trainer`

## [0.4.6] - 2019-08-15

### Added

- Added support for data to be given as a `dict` or `list` with a single gpu
- Added support for `configure_optimizers` to return a single optimizer, two list (optimizers and schedulers), or a single list

### Fixed

- Fixed a bug where returning just an optimizer list (i.e. without schedulers) from `configure_optimizers` would throw an `Exception`

## [0.4.5] - 2019-08-13

### Added

- Added `optimizer_step` method that can be overridden to change the standard optimizer behaviour

## [0.4.4] - 2019-08-12

### Added

- Added supoort for multiple validation dataloaders
- Added support for latest test-tube logger (optimised for `torch==1.2.0`)

### Changed

- `validation_step` and `val_dataloader` are now optional
- `lr_scheduler` is now activated after epoch

### Fixed

- Fixed a bug where a warning would show when using `lr_scheduler` in `torch>1.1.0`
- Fixed a bug where an `Exception` would be thrown if using `torch.DistributedDataParallel` without using a `DistributedSampler`, this now throws a `Warning` instead

## [0.4.3] - 2019-08-10

### Fixed

- Fixed a bug where accumulate gradients would scale the loss incorrectly

## [0.4.2] - 2019-08-08

### Changed

- Changed install requirement to `torch==1.2.0`

## [0.4.1] - 2019-08-08

### Changed

- Changed install requirement to `torch==1.1.0`

## [0.4.0] - 2019-08-08

### Added

- Added 16-bit support for a single GPU
- Added support for training continuation (preserves epoch, global step etc.)

### Changed

- Changed `training_step` and `validation_step`, outputs will no longer be automatically reduced

### Removed

- Removed need for `Experiment` object in `Trainer`

### Fixed

- Fixed issues with reducing outputs from generative models (such as images and text)

## [0.3.6] - 2019-07-25

### Added

- Added a decorator to do lazy data loading internally

### Fixed

- Fixed a bug where `Experiment` object was not process safe, potentially causing logs to be overwritten

## [0.3.5] - 2019-07-25

## [0.3.4] - 2019-07-22

## [0.3.3] - 2019-07-22

## [0.3.2] - 2019-07-21

## [0.3.1] - 2019-07-21

## [0.2.x] - 2019-07-09

## [0.1.x] - 2019-06-DD<|MERGE_RESOLUTION|>--- conflicted
+++ resolved
@@ -30,12 +30,10 @@
 - Added a check to validate that wrapped FSDP models are used while initializing optimizers ([#15301](https://github.com/Lightning-AI/lightning/pull/15301))
 
 
-<<<<<<< HEAD
+- Added a warning when `self.log(..., logger=True)` is called without a configured logger ([#15814](https://github.com/Lightning-AI/lightning/pull/15814))
+
 -
 
-=======
-- Added a warning when `self.log(..., logger=True)` is called without a configured logger ([#15814](https://github.com/Lightning-AI/lightning/pull/15814))
->>>>>>> 70126df4
 
 ### Changed
 
