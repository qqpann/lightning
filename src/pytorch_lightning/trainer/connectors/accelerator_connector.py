--- conflicted
+++ resolved
@@ -110,12 +110,7 @@
         sync_batchnorm: bool = False,
         benchmark: Optional[bool] = None,
         replace_sampler_ddp: bool = True,
-<<<<<<< HEAD
-        deterministic: Union[bool, _LITERAL_WARN] = False,
-=======
         deterministic: Optional[Union[bool, _LITERAL_WARN]] = False,
-        auto_select_gpus: bool = False,
->>>>>>> 6b0d41cb
         num_processes: Optional[int] = None,  # deprecated
         tpu_cores: Optional[Union[List[int], str, int]] = None,  # deprecated
         ipus: Optional[int] = None,  # deprecated
@@ -555,13 +550,8 @@
         if self._devices_flag == "auto" or self._devices_flag is None:
             self._devices_flag = self.accelerator.auto_device_count()
 
-<<<<<<< HEAD
-    def _set_devices_flag_if_count_passed(self) -> None:
-        if isinstance(self._gpus, int) and isinstance(self.accelerator, GPUAccelerator):
-=======
     def _set_devices_flag_if_auto_select_gpus_passed(self) -> None:
-        if self._auto_select_gpus and isinstance(self._gpus, int) and isinstance(self.accelerator, CUDAAccelerator):
->>>>>>> 6b0d41cb
+        if isinstance(self._gpus, int) and isinstance(self.accelerator, CUDAAccelerator):
             self._devices_flag = pick_multiple_gpus(self._gpus)
 
     def _choose_and_init_cluster_environment(self) -> ClusterEnvironment:
