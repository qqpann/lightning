--- conflicted
+++ resolved
@@ -271,10 +271,7 @@
 def _clean_lightning_connection():
     if not os.path.exists(_LIGHTNING_CONNECTION):
         return
-<<<<<<< HEAD
-=======
-
->>>>>>> 9a725ce7
+
     for ppid in os.listdir(_LIGHTNING_CONNECTION):
         try:
             psutil.Process(int(ppid))
