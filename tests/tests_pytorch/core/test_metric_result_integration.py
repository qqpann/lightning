--- conflicted
+++ resolved
@@ -20,11 +20,8 @@
 import pytest
 import torch
 import torchmetrics
-<<<<<<< HEAD
 from torch import Tensor, tensor
-=======
 from lightning_utilities.test.warning import no_warning_call
->>>>>>> 3b323c84
 from torch.nn import ModuleDict, ModuleList
 from torchmetrics import Metric, MetricCollection
 
